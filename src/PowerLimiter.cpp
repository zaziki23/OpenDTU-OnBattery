// SPDX-License-Identifier: GPL-2.0-or-later
/*
 * Copyright (C) 2022 Thomas Basler and others
 */

#include "Battery.h"
#include "PowerMeter.h"
#include "PowerLimiter.h"
#include "Configuration.h"
#include "MqttSettings.h"
#include "NetworkSettings.h"
#include <VeDirectFrameHandler.h>
#include "MessageOutput.h"
#include <ctime>
#include <cmath>
#include <map>

PowerLimiterClass PowerLimiter;

#define POWER_LIMITER_DEBUG

void PowerLimiterClass::init() { }

std::string const& PowerLimiterClass::getStatusText(PowerLimiterClass::Status status)
{
    static const std::string missing =  "programmer error: missing status text";

    static const std::map<Status, const std::string> texts = {
        { Status::Initializing, "initializing (should not see me)" },
        { Status::DisabledByConfig, "disabled by configuration" },
        { Status::DisabledByMqtt, "disabled by MQTT" },
        { Status::PowerMeterDisabled, "no power meter is configured/enabled" },
        { Status::PowerMeterTimeout, "power meter readings are outdated" },
        { Status::PowerMeterPending, "waiting for sufficiently recent power meter reading" },
        { Status::InverterInvalid, "invalid inverter selection/configuration" },
        { Status::InverterChanged, "target inverter changed" },
        { Status::InverterOffline, "inverter is offline (polling enabled? radio okay?)" },
        { Status::InverterCommandsDisabled, "inverter configuration prohibits sending commands" },
        { Status::InverterLimitPending, "waiting for a power limit command to complete" },
        { Status::InverterPowerCmdPending, "waiting for a start/stop/restart command to complete" },
        { Status::InverterStatsPending, "waiting for sufficiently recent inverter data" },
        { Status::UnconditionalSolarPassthrough, "unconditionally passing through all solar power (MQTT override)" },
        { Status::NoVeDirect, "VE.Direct disabled, connection broken, or data outdated" },
        { Status::Settling, "waiting for the system to settle" },
        { Status::Stable, "the system is stable, the last power limit is still valid" },
        { Status::LowerLimitUndercut, "calculated power limit undercuts configured lower limit" }
    };

    auto iter = texts.find(status);
    if (iter == texts.end()) { return missing; }

    return iter->second;
}

void PowerLimiterClass::announceStatus(PowerLimiterClass::Status status)
{
    // this method is called with high frequency. print the status text if
    // the status changed since we last printed the text of another one.
    // otherwise repeat the info with a fixed interval.
    if (_lastStatus == status && millis() < _lastStatusPrinted + 10 * 1000) { return; }

    // after announcing once that the DPL is disabled by configuration, it
    // should just be silent while it is disabled.
    if (status == Status::DisabledByConfig && _lastStatus == status) { return; }

    MessageOutput.printf("[%11.3f] DPL: %s\r\n",
        static_cast<double>(millis())/1000, getStatusText(status).c_str());

    _lastStatus = status;
    _lastStatusPrinted = millis();
}

void PowerLimiterClass::shutdown(PowerLimiterClass::Status status)
{
    announceStatus(status);

    if (_inverter == nullptr || !_inverter->isProducing() || !_inverter->isReachable()) {
        _inverter = nullptr;
        _shutdownInProgress = false;
        return;
    }

    _shutdownInProgress = true;

    auto lastLimitCommandState = _inverter->SystemConfigPara()->getLastLimitCommandSuccess();
    if (CMD_PENDING == lastLimitCommandState) { return; }

    auto lastPowerCommandState = _inverter->PowerCommand()->getLastPowerCommandSuccess();
    if (CMD_PENDING == lastPowerCommandState) { return; }

    CONFIG_T& config = Configuration.get();
    commitPowerLimit(_inverter, config.PowerLimiter_LowerPowerLimit, false);
}

void PowerLimiterClass::loop()
{
    CONFIG_T& config = Configuration.get();

    if (_shutdownInProgress) {
        // we transition from SHUTDOWN to OFF when we know the inverter was
        // shut down. until then, we retry shutting it down. in this case we
        // preserve the original status that lead to the decision to shut down.
        return shutdown(_lastStatus);
    }

    if (!config.PowerLimiter_Enabled) {
        return shutdown(Status::DisabledByConfig);
    }

    if (PL_MODE_FULL_DISABLE == _mode) {
        return shutdown(Status::DisabledByMqtt);
    }

    std::shared_ptr<InverterAbstract> currentInverter =
        Hoymiles.getInverterByPos(config.PowerLimiter_InverterId);

    // in case of (newly) broken configuration, shut down
    // the last inverter we worked with (if any)
    if (currentInverter == nullptr) {
        return shutdown(Status::InverterInvalid);
    }

    // if the DPL is supposed to manage another inverter now, we first
    // shut down the previous one, if any. then we pick up the new one.
    if (_inverter != nullptr && _inverter->serial() != currentInverter->serial()) {
        return shutdown(Status::InverterChanged);
    }

    // update our pointer as the configuration might have changed
    _inverter = currentInverter;

    // data polling is disabled or the inverter is deemed offline
    if (!_inverter->isReachable()) {
        return announceStatus(Status::InverterOffline);
    }

    // sending commands to the inverter is disabled
    if (!_inverter->getEnableCommands()) {
        return announceStatus(Status::InverterCommandsDisabled);
    }

    // concerns active power commands (power limits) only (also from web app or MQTT)
    auto lastLimitCommandState = _inverter->SystemConfigPara()->getLastLimitCommandSuccess();
    if (CMD_PENDING == lastLimitCommandState) {
        return announceStatus(Status::InverterLimitPending);
    }

    // concerns power commands (start, stop, restart) only (also from web app or MQTT)
    auto lastPowerCommandState = _inverter->PowerCommand()->getLastPowerCommandSuccess();
    if (CMD_PENDING == lastPowerCommandState) {
        return announceStatus(Status::InverterPowerCmdPending);
    }

    if (PL_MODE_SOLAR_PT_ONLY == _mode) {
        // handle this mode of operation separately
        return unconditionalSolarPassthrough(_inverter);
    }

    // the normal mode of operation requires a valid
    // power meter reading to calculate a power limit
    if (!config.PowerMeter_Enabled) {
        return shutdown(Status::PowerMeterDisabled);
    }

    if (millis() - PowerMeter.getLastPowerMeterUpdate() > (30 * 1000)) {
        return shutdown(Status::PowerMeterTimeout);
    }

    // concerns both power limits and start/stop/restart commands and is
    // only updated if a respective response was received from the inverter
    auto lastUpdateCmd = std::max(
            _inverter->SystemConfigPara()->getLastUpdateCommand(),
            _inverter->PowerCommand()->getLastUpdateCommand());

    // wait for power meter and inverter stat updates after a settling phase
    auto settlingEnd = lastUpdateCmd + 3 * 1000;

    if (millis() < settlingEnd) { return announceStatus(Status::Settling); }

    if (_inverter->Statistics()->getLastUpdate() <= settlingEnd) {
        return announceStatus(Status::InverterStatsPending);
    }

    if (PowerMeter.getLastPowerMeterUpdate() <= settlingEnd) {
        return announceStatus(Status::PowerMeterPending);
    }

    // since _lastCalculation and _calculationBackoffMs are initialized to
    // zero, this test is passed the first time the condition is checked.
    if (millis() < (_lastCalculation + _calculationBackoffMs)) {
        return announceStatus(Status::Stable);
    }

#ifdef POWER_LIMITER_DEBUG
  MessageOutput.println("[PowerLimiterClass::loop] ******************* ENTER **********************");
#endif

    // Check if next inverter restart time is reached
    if ((_nextInverterRestart > 1) && (_nextInverterRestart <= millis())) {
        MessageOutput.println("[PowerLimiterClass::loop] send inverter restart");
        _inverter->sendRestartControlRequest();
        calcNextInverterRestart();
    }

    // Check if NTP time is set and next inverter restart not calculated yet
    if ((config.PowerLimiter_RestartHour >= 0)  && (_nextInverterRestart == 0) ) {
        // check every 5 seconds
        if (_nextCalculateCheck < millis()) {
            struct tm timeinfo;
            if (getLocalTime(&timeinfo, 5)) {
                calcNextInverterRestart();
            } else {
                MessageOutput.println("[PowerLimiterClass::loop] inverter restart calculation: NTP not ready");
                _nextCalculateCheck += 5000;
            }
        }
    }

    // Printout some stats
    if (millis() - PowerMeter.getLastPowerMeterUpdate() < (30 * 1000)) {
        float dcVoltage = _inverter->Statistics()->getChannelFieldValue(TYPE_DC, (ChannelNum_t) config.PowerLimiter_InverterChannelId, FLD_UDC);
        MessageOutput.printf("[PowerLimiterClass::loop] dcVoltage: %.2f Voltage Start Threshold: %.2f Voltage Stop Threshold: %.2f inverter->isProducing(): %d\r\n",
            dcVoltage, config.PowerLimiter_VoltageStartThreshold, config.PowerLimiter_VoltageStopThreshold, _inverter->isProducing());
    }

    // Battery charging cycle conditions
    // First we always disable discharge if the battery is empty
    if (isStopThresholdReached(_inverter)) {
      // Disable battery discharge when empty
      _batteryDischargeEnabled = false;
    } else {
      // UI: Solar Passthrough Enabled -> false
      // Battery discharge can be enabled when start threshold is reached
      if (!config.PowerLimiter_SolarPassThroughEnabled && isStartThresholdReached(_inverter)) {
        _batteryDischargeEnabled = true;
      }

      // UI: Solar Passthrough Enabled -> true && EMPTY_AT_NIGHT
      if (config.PowerLimiter_SolarPassThroughEnabled && config.PowerLimiter_BatteryDrainStategy == EMPTY_AT_NIGHT) {
        if(isStartThresholdReached(_inverter)) {
            // In this case we should only discharge the battery as long it is above startThreshold
            _batteryDischargeEnabled = true;
        }
        else {
            // In this case we should only discharge the battery when there is no sunshine
            _batteryDischargeEnabled = !canUseDirectSolarPower();
        }
      }

      // UI: Solar Passthrough Enabled -> true && EMPTY_WHEN_FULL
      // Battery discharge can be enabled when start threshold is reached
      if (config.PowerLimiter_SolarPassThroughEnabled && isStartThresholdReached(_inverter) && config.PowerLimiter_BatteryDrainStategy == EMPTY_WHEN_FULL) {
        _batteryDischargeEnabled = true;
      }
    }
    // Calculate and set Power Limit
    int32_t newPowerLimit = calcPowerLimit(_inverter, canUseDirectSolarPower(), _batteryDischargeEnabled);
    bool limitUpdated = setNewPowerLimit(_inverter, newPowerLimit);
#ifdef POWER_LIMITER_DEBUG
    MessageOutput.printf("[PowerLimiterClass::loop] Status: SolarPT enabled %i, Drain Strategy: %i, canUseDirectSolarPower: %i, Batt discharge: %i\r\n",
        config.PowerLimiter_SolarPassThroughEnabled, config.PowerLimiter_BatteryDrainStategy, canUseDirectSolarPower(), _batteryDischargeEnabled);
    MessageOutput.printf("[PowerLimiterClass::loop] Status: StartTH %i, StopTH: %i, loadCorrectedV %f\r\n",
        isStartThresholdReached(_inverter), isStopThresholdReached(_inverter), getLoadCorrectedVoltage(_inverter));
    MessageOutput.printf("[PowerLimiterClass::loop] Status Batt: Ena: %i, SOC: %i, StartTH: %i, StopTH: %i, LastUpdate: %li\r\n",
        config.Battery_Enabled, Battery.stateOfCharge, config.PowerLimiter_BatterySocStartThreshold, config.PowerLimiter_BatterySocStopThreshold, millis() - Battery.stateOfChargeLastUpdate);
    MessageOutput.printf("[PowerLimiterClass::loop] ******************* Leaving PL, PL set to: %i, SP: %i, Batt: %i, PM: %f\r\n", newPowerLimit, canUseDirectSolarPower(), _batteryDischargeEnabled, round(PowerMeter.getPowerTotal()));
#endif

    _lastCalculation = millis();

    if (!limitUpdated) {
        // increase polling backoff if system seems to be stable
        _calculationBackoffMs = std::min<uint32_t>(1024, _calculationBackoffMs * 2);
        return announceStatus(Status::Stable);
    }

    _calculationBackoffMs = 128;
}

/**
 * calculate the AC output power (limit) to set, such that the inverter uses
 * the given power on its DC side, i.e., adjust the power for the inverter's
 * efficiency.
 */
int32_t PowerLimiterClass::inverterPowerDcToAc(std::shared_ptr<InverterAbstract> inverter, int32_t dcPower)
{
    CONFIG_T& config = Configuration.get();

    float inverterEfficiencyPercent = inverter->Statistics()->getChannelFieldValue(
        TYPE_AC, static_cast<ChannelNum_t>(config.PowerLimiter_InverterChannelId), FLD_EFF);

    // fall back to hoymiles peak efficiency as per datasheet if inverter
    // is currently not producing (efficiency is zero in that case)
    float inverterEfficiencyFactor = (inverterEfficiencyPercent > 0) ? inverterEfficiencyPercent/100 : 0.967;

    return dcPower * inverterEfficiencyFactor;
}

/**
 * implements the "unconditional solar passthrough" mode of operation, which
 * can currently only be set using MQTT. in this mode of operation, the
 * inverter shall behave as if it was connected to the solar panels directly,
 * i.e., all solar power (and only solar power) is fed to the AC side,
 * independent from the power meter reading.
 */
void PowerLimiterClass::unconditionalSolarPassthrough(std::shared_ptr<InverterAbstract> inverter)
{
    CONFIG_T& config = Configuration.get();

    if (!config.Vedirect_Enabled || !VeDirect.isDataValid()) {
        return shutdown(Status::NoVeDirect);
    }

    int32_t solarPower = VeDirect.veFrame.V * VeDirect.veFrame.I;
    setNewPowerLimit(inverter, inverterPowerDcToAc(inverter, solarPower));
    announceStatus(Status::UnconditionalSolarPassthrough);
}

uint8_t PowerLimiterClass::getPowerLimiterState() {
    if (_inverter == nullptr || !_inverter->isReachable()) {
        return PL_UI_STATE_INACTIVE;
    }

    if (_inverter->isProducing() && _batteryDischargeEnabled) {
      return PL_UI_STATE_USE_SOLAR_AND_BATTERY;
    }

    if (_inverter->isProducing() && !_batteryDischargeEnabled) {
      return PL_UI_STATE_USE_SOLAR_ONLY;
    }

    if(!_inverter->isProducing()) {
       return PL_UI_STATE_CHARGING;
    }

    return PL_UI_STATE_INACTIVE;
}

int32_t PowerLimiterClass::getLastRequestedPowerLimit() {
    return _lastRequestedPowerLimit;
}

bool PowerLimiterClass::getMode() {
    return _mode;
}

void PowerLimiterClass::setMode(uint8_t mode) {
    _mode = mode;
}

bool PowerLimiterClass::canUseDirectSolarPower()
{
    CONFIG_T& config = Configuration.get();

    if (!config.PowerLimiter_SolarPassThroughEnabled
            || !config.Vedirect_Enabled
            || !VeDirect.isDataValid()) {
        return false;
    }

    return VeDirect.veFrame.PPV >= 20; // enough power?
}


// Logic table
// | Case # | batteryDischargeEnabled | solarPowerEnabled | useFullSolarPassthrough | Result                                                      |
// | 1      | false                   | false             | doesn't matter          | PL = 0                                                      |
// | 2      | false                   | true              | doesn't matter          | PL = Victron Power                                          |
// | 3      | true                    | doesn't matter    | false                   | PL = PowerMeter value (Battery can supply unlimited energy) |
// | 4      | true                    | false             | true                    | PL = PowerMeter value                                       |
// | 5      | true                    | true              | true                    | PL = max(PowerMeter value, Victron Power)                   |

int32_t PowerLimiterClass::calcPowerLimit(std::shared_ptr<InverterAbstract> inverter, bool solarPowerEnabled, bool batteryDischargeEnabled)
{
    CONFIG_T& config = Configuration.get();
    
    int32_t acPower = 0;
    int32_t newPowerLimit = round(PowerMeter.getPowerTotal());

    if (!solarPowerEnabled && !batteryDischargeEnabled) {
      // Case 1 - No energy sources available
      return 0;
    }

    if (config.PowerLimiter_IsInverterBehindPowerMeter) {
        // If the inverter the behind the power meter (part of measurement),
        // the produced power of this inverter has also to be taken into account.
        // We don't use FLD_PAC from the statistics, because that
        // data might be too old and unreliable.
        acPower = static_cast<int>(inverter->Statistics()->getChannelFieldValue(TYPE_AC, (ChannelNum_t) config.PowerLimiter_InverterChannelId, FLD_PAC)); 
        newPowerLimit += acPower;
    }

    // We're not trying to hit 0 exactly but take an offset into account
    // This means we never fully compensate the used power with the inverter 
    // Case 3
    newPowerLimit -= config.PowerLimiter_TargetPowerConsumption;

    // At this point we've calculated the required energy to compensate for household consumption. 
    // If the battery is enabled this can always be supplied since we assume that the battery can supply unlimited power
    // The next step is to determine if the Solar power as provided by the Victron charger
    // actually constrains or dictates another inverter power value
    int32_t adjustedVictronChargePower = inverterPowerDcToAc(inverter, getSolarChargePower());

    // Battery can be discharged and we should output max (Victron solar power || power meter value)
    if(batteryDischargeEnabled && useFullSolarPassthrough(inverter)) {
      // Case 5
      newPowerLimit = newPowerLimit > adjustedVictronChargePower ? newPowerLimit : adjustedVictronChargePower;
    } 

    // We should use Victron solar power only (corrected by efficiency factor)
    if (solarPowerEnabled && !batteryDischargeEnabled) {
        // Case 2 - Limit power to solar power only
        MessageOutput.printf("[PowerLimiterClass::loop] Consuming Solar Power Only -> adjustedVictronChargePower: %d, powerConsumption: %d \r\n",
            adjustedVictronChargePower, newPowerLimit);

        newPowerLimit = std::min(newPowerLimit, adjustedVictronChargePower);
    }

    MessageOutput.printf("[PowerLimiterClass::loop] newPowerLimit: %d\r\n", newPowerLimit);
    return newPowerLimit;
}

void PowerLimiterClass::commitPowerLimit(std::shared_ptr<InverterAbstract> inverter, int32_t limit, bool enablePowerProduction)
{
    // disable power production as soon as possible.
    // setting the power limit is less important.
    if (!enablePowerProduction && inverter->isProducing()) {
        MessageOutput.println("[PowerLimiterClass::commitPowerLimit] Stopping inverter...");
        inverter->sendPowerControlRequest(false);
    }

    inverter->sendActivePowerControlRequest(static_cast<float>(limit),
            PowerLimitControlType::AbsolutNonPersistent);

    _lastRequestedPowerLimit = limit;

    // enable power production only after setting the desired limit,
    // such that an older, greater limit will not cause power spikes.
    if (enablePowerProduction && !inverter->isProducing()) {
        MessageOutput.println("[PowerLimiterClass::commitPowerLimit] Starting up inverter...");
        inverter->sendPowerControlRequest(true);
    }
}

/**
 * enforces limits and a hystersis on the requested power limit, after scaling
 * the power limit to the ratio of total and producing inverter channels.
 * commits the sanitized power limit. returns true if a limit update was
 * committed, false otherwise.
 */
bool PowerLimiterClass::setNewPowerLimit(std::shared_ptr<InverterAbstract> inverter, int32_t newPowerLimit)
{
    CONFIG_T& config = Configuration.get();

    // Stop the inverter if limit is below threshold.
    if (newPowerLimit < config.PowerLimiter_LowerPowerLimit) {
        shutdown(Status::LowerLimitUndercut);
        return true;
    }

    // enforce configured upper power limit
    int32_t effPowerLimit = std::min(newPowerLimit, config.PowerLimiter_UpperPowerLimit);

    // scale the power limit by the amount of all inverter channels devided by
    // the amount of producing inverter channels. the inverters limit each of
    // the n channels to 1/n of the total power limit. scaling the power limit
    // ensures the total inverter output is what we are asking for.
    std::list<ChannelNum_t> dcChnls = inverter->Statistics()->getChannelsByType(TYPE_DC);
    int dcProdChnls = 0, dcTotalChnls = dcChnls.size();
    for (auto& c : dcChnls) {
        if (inverter->Statistics()->getChannelFieldValue(TYPE_DC, c, FLD_PDC) > 1.0) {
            dcProdChnls++;
        }
    }
    if (dcProdChnls > 0) {
        MessageOutput.printf("[PowerLimiterClass::setNewPowerLimit] %d channels total, %d producing channels, scaling power limit\r\n",
                dcTotalChnls, dcProdChnls);
        effPowerLimit = round(effPowerLimit * static_cast<float>(dcTotalChnls) / dcProdChnls);
        if (effPowerLimit > inverter->DevInfo()->getMaxPower()) {
            effPowerLimit = inverter->DevInfo()->getMaxPower();
        }
    }

    // Check if the new value is within the limits of the hysteresis
    auto diff = std::abs(effPowerLimit - _lastRequestedPowerLimit);
    if ( diff < config.PowerLimiter_TargetPowerConsumptionHysteresis) {
<<<<<<< HEAD
        MessageOutput.printf("[PowerLimiterClass::setNewPowerLimit] reusing old limit: %d W, diff: %d, hysteresis: %d, requested power limit: %d\r\n",
                _lastRequestedPowerLimit, diff,
                config.PowerLimiter_TargetPowerConsumptionHysteresis, newPowerLimit);
        return;
=======
        MessageOutput.printf("[PowerLimiterClass::setNewPowerLimit] reusing old limit: %d W, diff: %d, hysteresis: %d\r\n",
                _lastRequestedPowerLimit, diff, config.PowerLimiter_TargetPowerConsumptionHysteresis);
        return false;
>>>>>>> 9aeb1583
    }

    MessageOutput.printf("[PowerLimiterClass::setNewPowerLimit] using new limit: %d W, requested power limit: %d\r\n",
            effPowerLimit, newPowerLimit);

    commitPowerLimit(inverter, effPowerLimit, true);
    return true;
}

int32_t PowerLimiterClass::getSolarChargePower()
{
    if (!canUseDirectSolarPower()) {
        return 0;
    }

    return VeDirect.veFrame.V * VeDirect.veFrame.I;
}

float PowerLimiterClass::getLoadCorrectedVoltage(std::shared_ptr<InverterAbstract> inverter)
{
    CONFIG_T& config = Configuration.get();

    float acPower = inverter->Statistics()->getChannelFieldValue(TYPE_AC, (ChannelNum_t) config.PowerLimiter_InverterChannelId, FLD_PAC);
    float dcVoltage = inverter->Statistics()->getChannelFieldValue(TYPE_DC, (ChannelNum_t) config.PowerLimiter_InverterChannelId, FLD_UDC); 

    if (dcVoltage <= 0.0) {
        return 0.0;
    }

    return dcVoltage + (acPower * config.PowerLimiter_VoltageLoadCorrectionFactor);
}

bool PowerLimiterClass::isStartThresholdReached(std::shared_ptr<InverterAbstract> inverter)
{
    CONFIG_T& config = Configuration.get();

    // Check if the Battery interface is enabled and the SOC start threshold is reached
    if (config.Battery_Enabled
            && config.PowerLimiter_BatterySocStartThreshold > 0.0
            && (millis() - Battery.stateOfChargeLastUpdate) < 60000
            && Battery.stateOfCharge >= config.PowerLimiter_BatterySocStartThreshold) {
        return true;
    }

    // Otherwise we use the voltage threshold
    if (config.PowerLimiter_VoltageStartThreshold <= 0.0) {
        return false;
    }

    float correctedDcVoltage = getLoadCorrectedVoltage(inverter);
    return correctedDcVoltage >= config.PowerLimiter_VoltageStartThreshold;
}

bool PowerLimiterClass::isStopThresholdReached(std::shared_ptr<InverterAbstract> inverter)
{
    CONFIG_T& config = Configuration.get();

    // Check if the Battery interface is enabled and the SOC stop threshold is reached
    if (config.Battery_Enabled
            && config.PowerLimiter_BatterySocStopThreshold > 0.0
            && (millis() - Battery.stateOfChargeLastUpdate) < 60000
            && Battery.stateOfCharge <= config.PowerLimiter_BatterySocStopThreshold) {
        return true;
    }

    // Otherwise we use the voltage threshold
    if (config.PowerLimiter_VoltageStopThreshold <= 0.0) {
        return false;
    }

    float correctedDcVoltage = getLoadCorrectedVoltage(inverter);
    return correctedDcVoltage <= config.PowerLimiter_VoltageStopThreshold;
}

/// @brief calculate next inverter restart in millis
void PowerLimiterClass::calcNextInverterRestart()
{
    CONFIG_T& config = Configuration.get();

    // first check if restart is configured at all
    if (config.PowerLimiter_RestartHour < 0) {
        _nextInverterRestart = 1;
        MessageOutput.println("[PowerLimiterClass::calcNextInverterRestart] _nextInverterRestart disabled");
        return;
    }

    // read time from timeserver, if time is not synced then return
    struct tm timeinfo;
    if (getLocalTime(&timeinfo, 5)) {
        // calculation first step is offset to next restart in minutes
        uint16_t dayMinutes = timeinfo.tm_hour * 60 + timeinfo.tm_min;
        uint16_t targetMinutes = config.PowerLimiter_RestartHour * 60;
        if (config.PowerLimiter_RestartHour > timeinfo.tm_hour) {
            // next restart is on the same day
            _nextInverterRestart = targetMinutes - dayMinutes;
        } else {
            // next restart is on next day
            _nextInverterRestart = 1440 - dayMinutes + targetMinutes;
        }
        #ifdef POWER_LIMITER_DEBUG
        MessageOutput.printf("[PowerLimiterClass::calcNextInverterRestart] Localtime read %d %d / configured RestartHour %d\r\n", timeinfo.tm_hour, timeinfo.tm_min, config.PowerLimiter_RestartHour);
        MessageOutput.printf("[PowerLimiterClass::calcNextInverterRestart] dayMinutes %d / targetMinutes %d\r\n", dayMinutes, targetMinutes);
        MessageOutput.printf("[PowerLimiterClass::calcNextInverterRestart] next inverter restart in %d minutes\r\n", _nextInverterRestart);
        #endif
        // then convert unit for next restart to milliseconds and add current uptime millis()
        _nextInverterRestart *= 60000;
        _nextInverterRestart += millis();
    } else {
        MessageOutput.println("[PowerLimiterClass::calcNextInverterRestart] getLocalTime not successful, no calculation");
        _nextInverterRestart = 0;
    }
    MessageOutput.printf("[PowerLimiterClass::calcNextInverterRestart] _nextInverterRestart @ %d millis\r\n", _nextInverterRestart);
}

bool PowerLimiterClass::useFullSolarPassthrough(std::shared_ptr<InverterAbstract> inverter)
{
    CONFIG_T& config = Configuration.get();

    // We only do full solar PT if general solar PT is enabled
    if(!config.PowerLimiter_SolarPassThroughEnabled) {
      return false;
    }

    // Check if the Battery interface is enabled and the SOC stop threshold is reached
    if (config.Battery_Enabled
            && config.PowerLimiter_FullSolarPassThroughSoc > 0.0
            && (millis() - Battery.stateOfChargeLastUpdate) < 60000
            && Battery.stateOfCharge >= config.PowerLimiter_FullSolarPassThroughSoc) {
        return true;
    }
    
    // Otherwise we use the voltage threshold
    if (config.PowerLimiter_FullSolarPassThroughStartVoltage <= 0.0 || config.PowerLimiter_FullSolarPassThroughStopVoltage <= 0.0) {
        return false;
    }

    float dcVoltage = inverter->Statistics()->getChannelFieldValue(TYPE_DC, (ChannelNum_t) config.PowerLimiter_InverterChannelId, FLD_UDC);

#ifdef POWER_LIMITER_DEBUG
    MessageOutput.printf("[PowerLimiterClass::loop] useFullSolarPassthrough: FullSolarPT Start %f, FullSolarPT Stop: %f, dcVoltage: %f\r\n",
        config.PowerLimiter_FullSolarPassThroughStartVoltage, config.PowerLimiter_FullSolarPassThroughStopVoltage, dcVoltage);
#endif 

    if (dcVoltage <= 0.0) {
        return false;
    }
    
    if (dcVoltage >= config.PowerLimiter_FullSolarPassThroughStartVoltage) {
      _fullSolarPassThroughEnabled = true;
    }

    if (dcVoltage <= config.PowerLimiter_FullSolarPassThroughStopVoltage) {
      _fullSolarPassThroughEnabled = false;
    }

    return _fullSolarPassThroughEnabled;
}<|MERGE_RESOLUTION|>--- conflicted
+++ resolved
@@ -485,16 +485,9 @@
     // Check if the new value is within the limits of the hysteresis
     auto diff = std::abs(effPowerLimit - _lastRequestedPowerLimit);
     if ( diff < config.PowerLimiter_TargetPowerConsumptionHysteresis) {
-<<<<<<< HEAD
-        MessageOutput.printf("[PowerLimiterClass::setNewPowerLimit] reusing old limit: %d W, diff: %d, hysteresis: %d, requested power limit: %d\r\n",
-                _lastRequestedPowerLimit, diff,
-                config.PowerLimiter_TargetPowerConsumptionHysteresis, newPowerLimit);
-        return;
-=======
         MessageOutput.printf("[PowerLimiterClass::setNewPowerLimit] reusing old limit: %d W, diff: %d, hysteresis: %d\r\n",
                 _lastRequestedPowerLimit, diff, config.PowerLimiter_TargetPowerConsumptionHysteresis);
         return false;
->>>>>>> 9aeb1583
     }
 
     MessageOutput.printf("[PowerLimiterClass::setNewPowerLimit] using new limit: %d W, requested power limit: %d\r\n",
