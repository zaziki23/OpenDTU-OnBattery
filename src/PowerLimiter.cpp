--- conflicted
+++ resolved
@@ -194,7 +194,8 @@
         // the produced power of this inverter has also to be taken into account.
         // We don't use FLD_PAC from the statistics, because that
         // data might be too old and unrelieable.
-        newPowerLimit += _lastRequestedPowerLimit;
+        float acPower = inverter->Statistics()->getChannelFieldValue(TYPE_AC, (ChannelNum_t) config.PowerLimiter_InverterChannelId, FLD_PAC); 
+        newPowerLimit += static_cast<int>(acPower);
     }
 
     float efficency = inverter->Statistics()->getChannelFieldValue(TYPE_AC, (ChannelNum_t) config.PowerLimiter_InverterChannelId, FLD_EFF);
@@ -204,22 +205,9 @@
     MessageOutput.printf("[PowerLimiterClass::loop] victronChargePower: %d, efficiency: %.2f, consumeSolarPowerOnly: %s, powerConsumption: %d \r\n", 
         victronChargePower, efficency, consumeSolarPowerOnly ? "true" : "false", newPowerLimit);
 
-<<<<<<< HEAD
     // We're not trying to hit 0 exactly but take an offset into account
     // This means we never fully compensate the used power with the inverter 
     newPowerLimit -= config.PowerLimiter_TargetPowerConsumption;
-=======
-    // Safety check: Are the power meter values not too old?
-    // Are the reported inverter data not too old?
-    if (millis() - PowerMeter.getLastPowerMeterUpdate() < (30 * 1000)
-            && millis() - inverter->Statistics()->getLastUpdate() < (15 * 1000)) {
-        if (config.PowerLimiter_IsInverterBehindPowerMeter) {
-            // If the inverter the behind the power meter (part of measurement),
-            // the produced power of this inverter has also to be taken into account.
-            float acPower = inverter->Statistics()->getChannelFieldValue(TYPE_AC, (ChannelNum_t) config.PowerLimiter_InverterChannelId, FLD_PAC); 
-            newPowerLimit += static_cast<int>(acPower);
-        }
->>>>>>> fd94a69f
 
     int32_t upperPowerLimit = config.PowerLimiter_UpperPowerLimit;
     if (consumeSolarPowerOnly && (upperPowerLimit > adjustedVictronChargePower)) {
