// SPDX-License-Identifier: GPL-2.0-or-later
/*
 * Copyright (C) 2022 Thomas Basler and others
 */

#include "Battery.h"
#include "PowerMeter.h"
#include "PowerLimiter.h"
#include "Configuration.h"
#include "MqttSettings.h"
#include "NetworkSettings.h"
#include <VeDirectFrameHandler.h>
#include "MessageOutput.h"
#include <ctime>

PowerLimiterClass PowerLimiter;

void PowerLimiterClass::init()
{
}

void PowerLimiterClass::loop()
{
    CONFIG_T& config = Configuration.get();

<<<<<<< HEAD
    if (!config.PowerLimiter_Enabled
            || !config.PowerMeter_Enabled
            || !Hoymiles.isAllRadioIdle()
            || (millis() - _lastCommandSent) < (config.PowerLimiter_Interval * 1000)
=======
    // Run inital checks to make sure we have met the basic conditions
    if (!config.PowerMeter_Enabled
            || !Hoymiles.getRadio()->isIdle()
>>>>>>> c7505eaa
            || (millis() - _lastLoop) < (config.PowerLimiter_Interval * 1000)) {
        return;
    }

    _lastLoop = millis();

    std::shared_ptr<InverterAbstract> inverter = Hoymiles.getInverterByPos(config.PowerLimiter_InverterId);
    if (inverter == nullptr || !inverter->isReachable()) {
        return;
    }

    // Make sure inverter is turned off if PL is disabled by user/MQTT
    // Make sure inverter is turned off when low battery threshold is reached
    if (((!config.PowerLimiter_Enabled || _disabled) && _plState != SHUTDOWN)
           || isStopThresholdReached(inverter)) {
        if (inverter->isProducing()) {
            MessageOutput.printf("PL initiated inverter shutdown.\r\n");
            inverter->sendPowerControlRequest(Hoymiles.getRadio(), false);
        } else {
            _plState = SHUTDOWN;
        }
        return;
    }

    // Return if power limiter is disabled
    if (!config.PowerLimiter_Enabled || _disabled) {
      return;
    }
  	// At this point the PL is enabled but we could still be in the shutdown state 
    _plState = ACTIVE;

    // If the last inverter update is too old, don't do anything.
    // If the last inverter update was before the last limit updated, don't do anything.
    // Also give the Power meter 3 seconds time to recognize power changes after the last set limit
    // as the Hoymiles MPPT might not react immediately.
    if ((millis() - inverter->Statistics()->getLastUpdate()) > 10000
            || inverter->Statistics()->getLastUpdate() <= _lastLimitSetTime
            || PowerMeter.getLastPowerMeterUpdate() <= (_lastLimitSetTime + 3000)) {
        return;
    }

    // Printout some stats
    if (millis() - PowerMeter.getLastPowerMeterUpdate() < (30 * 1000)) {
        float dcVoltage = inverter->Statistics()->getChannelFieldValue(TYPE_DC, (ChannelNum_t) config.PowerLimiter_InverterChannelId, FLD_UDC);
        MessageOutput.printf("[PowerLimiterClass::loop] dcVoltage: %.2f Voltage Start Threshold: %.2f Voltage Stop Threshold: %.2f inverter->isProducing(): %d\r\n",
            dcVoltage, config.PowerLimiter_VoltageStartThreshold, config.PowerLimiter_VoltageStopThreshold, inverter->isProducing());
    }


    // Battery charging cycle conditions
    // The battery can only be discharged after a full charge in the
    // EMPTY_WHEN_FULL case 
    if (isStopThresholdReached(inverter)) {
      // Disable battery discharge when empty
      _batteryDischargeEnabled = false;
    } else if (!canUseDirectSolarPower() || 
                config.PowerLimiter_BatteryDrainStategy == EMPTY_AT_NIGHT) {
      // Enable battery discharge
      _batteryDischargeEnabled = true;
    }

    // This checks if the battery discharge start conditions are met for the EMPTY_WHEN_FULL case
    if (isStartThresholdReached(inverter) && config.PowerLimiter_BatteryDrainStategy == EMPTY_WHEN_FULL) {
      _batteryDischargeEnabled = true;
    }

    // Calculate and set Power Limit
    int32_t newPowerLimit = calcPowerLimit(inverter, !_batteryDischargeEnabled);
    setNewPowerLimit(inverter, newPowerLimit);
}

plStates PowerLimiterClass::getPowerLimiterState() {
    return _plState;
}

int32_t PowerLimiterClass::getLastRequestedPowewrLimit() {
    return _lastRequestedPowerLimit;
}

bool PowerLimiterClass::getDisable() {
    return _disabled;
}

void PowerLimiterClass::setDisable(bool disable) {
    _disabled = disable;
}

bool PowerLimiterClass::canUseDirectSolarPower()
{
    CONFIG_T& config = Configuration.get();

    if (!config.PowerLimiter_SolarPassThroughEnabled
            || !config.Vedirect_Enabled) {
        return false;
    }

    if (VeDirect.veFrame.PPV < 20) {
        // Not enough power
        return false;
    }

    return true;
}




int32_t PowerLimiterClass::calcPowerLimit(std::shared_ptr<InverterAbstract> inverter, bool consumeSolarPowerOnly)
{
    CONFIG_T& config = Configuration.get();
    
    int32_t newPowerLimit = round(PowerMeter.getPowerTotal());

    // Safety check, return on too old power meter values
    if (millis() - PowerMeter.getLastPowerMeterUpdate() > (30 * 1000)
            && (millis() - inverter->Statistics()->getLastUpdate()) > (config.Dtu_PollInterval * 10 * 1000)) {
        // If the power meter values are older than 30 seconds, 
        // and the Inverter Stats are older then 10x the poll interval
        // set the limit to 0W for safety reasons.
        MessageOutput.println("[PowerLimiterClass::loop] Power Meter/Inverter values too old. Using 0W (i.e. disable inverter)");
        return 0;
    }

    if (config.PowerLimiter_IsInverterBehindPowerMeter) {
        // If the inverter the behind the power meter (part of measurement),
        // the produced power of this inverter has also to be taken into account.
        // We don't use FLD_PAC from the statistics, because that
        // data might be too old and unreliable.
        float acPower = inverter->Statistics()->getChannelFieldValue(TYPE_AC, (ChannelNum_t) config.PowerLimiter_InverterChannelId, FLD_PAC); 
        newPowerLimit += static_cast<int>(acPower);
    }

    // We're not trying to hit 0 exactly but take an offset into account
    // This means we never fully compensate the used power with the inverter 
    newPowerLimit -= config.PowerLimiter_TargetPowerConsumption;

    // Check if the new value is within the limits of the hysteresis and
    // if we're not limited to Solar Power only (i.e. we can discharge the battery)
    // If things did not change much we just use the old setting
    if (newPowerLimit >= (-config.PowerLimiter_TargetPowerConsumptionHysteresis) &&
        newPowerLimit <= (+config.PowerLimiter_TargetPowerConsumptionHysteresis) &&
        !consumeSolarPowerOnly ) {
            MessageOutput.println("[PowerLimiterClass::loop] reusing old limit");
            return _lastRequestedPowerLimit;
    }

    // We should use Victron solar power only (corrected by efficiency factor)
    if (consumeSolarPowerOnly) {
        float efficiency = inverter->Statistics()->getChannelFieldValue(TYPE_AC, (ChannelNum_t) config.PowerLimiter_InverterChannelId, FLD_EFF);
        int32_t victronChargePower = this->getDirectSolarPower();
        int32_t adjustedVictronChargePower = victronChargePower * (efficiency > 0.0 ? (efficiency / 100.0) : 1.0); // if inverter is off, use 1.0

        MessageOutput.printf("[PowerLimiterClass::loop] Consuming Solar Power Only -> victronChargePower: %d, efficiency: %.2f, powerConsumption: %d \r\n", 
            victronChargePower, efficiency, newPowerLimit);

        // Limit power to solar power only
        if (adjustedVictronChargePower < newPowerLimit)
          newPowerLimit = adjustedVictronChargePower;
    }

    // Respect power limit
    if (newPowerLimit > config.PowerLimiter_UpperPowerLimit) 
        newPowerLimit = config.PowerLimiter_UpperPowerLimit;

    MessageOutput.printf("[PowerLimiterClass::loop] newPowerLimit: %d\r\n", newPowerLimit);
    return newPowerLimit;
}

void PowerLimiterClass::setNewPowerLimit(std::shared_ptr<InverterAbstract> inverter, int32_t newPowerLimit)
{
<<<<<<< HEAD
    if(_lastRequestedPowerLimit != newPowerLimit) {
        CONFIG_T& config = Configuration.get();

        // if limit too low turn inverter offf
        if (newPowerLimit < config.PowerLimiter_LowerPowerLimit) {
            if (inverter->isProducing()) {
                MessageOutput.println("[PowerLimiterClass::loop] Stopping inverter...");
                inverter->sendPowerControlRequest(false);
                _lastCommandSent = millis();
            }
            newPowerLimit = config.PowerLimiter_LowerPowerLimit;
        } else if (!inverter->isProducing()) {
            MessageOutput.println("[PowerLimiterClass::loop] Starting up inverter...");
            inverter->sendPowerControlRequest(true);
            _lastCommandSent = millis();
        } 
=======
    CONFIG_T& config = Configuration.get();

    // Start the inverter in case it's inactive and if the requested power is high enough
    if (!inverter->isProducing() && newPowerLimit > config.PowerLimiter_LowerPowerLimit) {
        MessageOutput.println("[PowerLimiterClass::loop] Starting up inverter...");
        inverter->sendPowerControlRequest(Hoymiles.getRadio(), true);
    }

    // Stop the inverter if limit is below threshold.
    // We'll also set the power limit to the lower value in this case
    if (newPowerLimit < config.PowerLimiter_LowerPowerLimit) {
        if (inverter->isProducing()) {
            MessageOutput.println("[PowerLimiterClass::loop] Stopping inverter...");
            inverter->sendPowerControlRequest(Hoymiles.getRadio(), false);
        }
        newPowerLimit = config.PowerLimiter_LowerPowerLimit;
    }

    // Set the actual limit. We'll only do this is if the limit is in the right range
    // and differs from the last requested value
    if( _lastRequestedPowerLimit != newPowerLimit &&
          /* newPowerLimit > config.PowerLimiter_LowerPowerLimit &&  -->  This will always be true given the check above, kept for code readability */
          newPowerLimit <= config.PowerLimiter_UpperPowerLimit ) {
>>>>>>> c7505eaa
        MessageOutput.printf("[PowerLimiterClass::loop] Limit Non-Persistent: %d W\r\n", newPowerLimit);

        int32_t effPowerLimit = newPowerLimit;
        std::list<ChannelNum_t> dcChnls = inverter->Statistics()->getChannelsByType(TYPE_DC);
        int dcProdChnls = 0, dcTotalChnls = dcChnls.size();
        for (auto& c : dcChnls) {
            if (inverter->Statistics()->getChannelFieldValue(TYPE_DC, c, FLD_PDC) > 1.0) {
                dcProdChnls++;
            }
        }
        if (dcProdChnls > 0) {
            effPowerLimit = round(newPowerLimit * static_cast<float>(dcTotalChnls) / dcProdChnls);
            uint16_t inverterMaxPower = inverter->DevInfo()->getMaxPower();
            if (effPowerLimit > inverterMaxPower) {
                effPowerLimit = inverterMaxPower;
            }
        }

        inverter->sendActivePowerControlRequest(effPowerLimit, PowerLimitControlType::AbsolutNonPersistent);
        _lastRequestedPowerLimit = newPowerLimit;
        // wait for the next inverter update (+ 3 seconds to make sure the limit got applied)
        _lastLimitSetTime = millis();
    }
}

int32_t PowerLimiterClass::getDirectSolarPower()
{
    if (!canUseDirectSolarPower()) {
        return 0;
    }

    return VeDirect.veFrame.PPV;
}

float PowerLimiterClass::getLoadCorrectedVoltage(std::shared_ptr<InverterAbstract> inverter)
{
    CONFIG_T& config = Configuration.get();

    float acPower = inverter->Statistics()->getChannelFieldValue(TYPE_AC, (ChannelNum_t) config.PowerLimiter_InverterChannelId, FLD_PAC);
    float dcVoltage = inverter->Statistics()->getChannelFieldValue(TYPE_DC, (ChannelNum_t) config.PowerLimiter_InverterChannelId, FLD_UDC); 

    if (dcVoltage <= 0.0) {
        return 0.0;
    }

    return dcVoltage + (acPower * config.PowerLimiter_VoltageLoadCorrectionFactor);
}

bool PowerLimiterClass::isStartThresholdReached(std::shared_ptr<InverterAbstract> inverter)
{
    CONFIG_T& config = Configuration.get();

    // Check if the Battery interface is enabled and the SOC start threshold is reached
    if (config.Battery_Enabled
            && config.PowerLimiter_BatterySocStartThreshold > 0.0
            && (millis() - Battery.stateOfChargeLastUpdate) < 60000
            && Battery.stateOfCharge >= config.PowerLimiter_BatterySocStartThreshold) {
        return true;
    }

    // Otherwise we use the voltage threshold
    if (config.PowerLimiter_VoltageStartThreshold <= 0.0) {
        return false;
    }

    float correctedDcVoltage = getLoadCorrectedVoltage(inverter);
    return correctedDcVoltage >= config.PowerLimiter_VoltageStartThreshold;
}

bool PowerLimiterClass::isStopThresholdReached(std::shared_ptr<InverterAbstract> inverter)
{
    CONFIG_T& config = Configuration.get();

    // Check if the Battery interface is enabled and the SOC stop threshold is reached
    if (config.Battery_Enabled
            && config.PowerLimiter_BatterySocStopThreshold > 0.0
            && (millis() - Battery.stateOfChargeLastUpdate) < 60000
            && Battery.stateOfCharge <= config.PowerLimiter_BatterySocStopThreshold) {
        return true;
    }

    // Otherwise we use the voltage threshold
    if (config.PowerLimiter_VoltageStopThreshold <= 0.0) {
        return false;
    }

    float correctedDcVoltage = getLoadCorrectedVoltage(inverter);
    return correctedDcVoltage <= config.PowerLimiter_VoltageStopThreshold;
}<|MERGE_RESOLUTION|>--- conflicted
+++ resolved
@@ -23,16 +23,9 @@
 {
     CONFIG_T& config = Configuration.get();
 
-<<<<<<< HEAD
-    if (!config.PowerLimiter_Enabled
-            || !config.PowerMeter_Enabled
-            || !Hoymiles.isAllRadioIdle()
-            || (millis() - _lastCommandSent) < (config.PowerLimiter_Interval * 1000)
-=======
     // Run inital checks to make sure we have met the basic conditions
     if (!config.PowerMeter_Enabled
-            || !Hoymiles.getRadio()->isIdle()
->>>>>>> c7505eaa
+            || !Hoymiles.isAllRadioIdle()
             || (millis() - _lastLoop) < (config.PowerLimiter_Interval * 1000)) {
         return;
     }
@@ -50,7 +43,7 @@
            || isStopThresholdReached(inverter)) {
         if (inverter->isProducing()) {
             MessageOutput.printf("PL initiated inverter shutdown.\r\n");
-            inverter->sendPowerControlRequest(Hoymiles.getRadio(), false);
+            inverter->sendPowerControlRequest(false);
         } else {
             _plState = SHUTDOWN;
         }
@@ -203,30 +196,12 @@
 
 void PowerLimiterClass::setNewPowerLimit(std::shared_ptr<InverterAbstract> inverter, int32_t newPowerLimit)
 {
-<<<<<<< HEAD
-    if(_lastRequestedPowerLimit != newPowerLimit) {
-        CONFIG_T& config = Configuration.get();
-
-        // if limit too low turn inverter offf
-        if (newPowerLimit < config.PowerLimiter_LowerPowerLimit) {
-            if (inverter->isProducing()) {
-                MessageOutput.println("[PowerLimiterClass::loop] Stopping inverter...");
-                inverter->sendPowerControlRequest(false);
-                _lastCommandSent = millis();
-            }
-            newPowerLimit = config.PowerLimiter_LowerPowerLimit;
-        } else if (!inverter->isProducing()) {
-            MessageOutput.println("[PowerLimiterClass::loop] Starting up inverter...");
-            inverter->sendPowerControlRequest(true);
-            _lastCommandSent = millis();
-        } 
-=======
     CONFIG_T& config = Configuration.get();
 
     // Start the inverter in case it's inactive and if the requested power is high enough
     if (!inverter->isProducing() && newPowerLimit > config.PowerLimiter_LowerPowerLimit) {
         MessageOutput.println("[PowerLimiterClass::loop] Starting up inverter...");
-        inverter->sendPowerControlRequest(Hoymiles.getRadio(), true);
+        inverter->sendPowerControlRequest(true);
     }
 
     // Stop the inverter if limit is below threshold.
@@ -234,7 +209,7 @@
     if (newPowerLimit < config.PowerLimiter_LowerPowerLimit) {
         if (inverter->isProducing()) {
             MessageOutput.println("[PowerLimiterClass::loop] Stopping inverter...");
-            inverter->sendPowerControlRequest(Hoymiles.getRadio(), false);
+            inverter->sendPowerControlRequest(false);
         }
         newPowerLimit = config.PowerLimiter_LowerPowerLimit;
     }
@@ -244,7 +219,6 @@
     if( _lastRequestedPowerLimit != newPowerLimit &&
           /* newPowerLimit > config.PowerLimiter_LowerPowerLimit &&  -->  This will always be true given the check above, kept for code readability */
           newPowerLimit <= config.PowerLimiter_UpperPowerLimit ) {
->>>>>>> c7505eaa
         MessageOutput.printf("[PowerLimiterClass::loop] Limit Non-Persistent: %d W\r\n", newPowerLimit);
 
         int32_t effPowerLimit = newPowerLimit;
