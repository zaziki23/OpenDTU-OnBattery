// SPDX-License-Identifier: GPL-2.0-or-later
/*
 * Copyright (C) 2022 Thomas Basler and others
 */
#include "Configuration.h"
#include "MessageOutput.h"
#include "VeDirectFrameHandler.h"
#include "MqttHandleDtu.h"
#include "MqttHandleHass.h"
#include "MqttHandleInverter.h"
#include "MqttHandleVedirect.h"
#include "MqttSettings.h"
#include "NetworkSettings.h"
#include "NtpSettings.h"
#include "PinMapping.h"
#include "Utils.h"
#include "WebApi.h"
#include "defaults.h"
#include <Arduino.h>
#include <Hoymiles.h>
#include <LittleFS.h>

void setup()
{
    // Initialize serial output
    Serial.begin(SERIAL_BAUDRATE);
    while (!Serial)
        yield();
    MessageOutput.println();
    MessageOutput.println(F("Starting OpenDTU"));

    // Initialize file system
    MessageOutput.print(F("Initialize FS... "));
    if (!LittleFS.begin(false)) { // Do not format if mount failed
        MessageOutput.print(F("failed... trying to format..."));
        if (!LittleFS.begin(true)) {
            MessageOutput.print("success");
        } else {
            MessageOutput.print("failed");
        }
    } else {
        MessageOutput.println(F("done"));
    }

    // Read configuration values
    MessageOutput.print(F("Reading configuration... "));
    if (!Configuration.read()) {
        MessageOutput.print(F("initializing... "));
        Configuration.init();
        if (Configuration.write()) {
            MessageOutput.print(F("written... "));
        } else {
            MessageOutput.print(F("failed... "));
        }
    }
    if (Configuration.get().Cfg_Version != CONFIG_VERSION) {
        MessageOutput.print(F("migrated... "));
        Configuration.migrate();
    }
    MessageOutput.println(F("done"));

    // Load PinMapping
    MessageOutput.print(F("Reading PinMapping... "));
    if (PinMapping.init(String(Configuration.get().Dev_PinMapping))) {
        MessageOutput.print(F("found valid mapping "));
    } else {
        MessageOutput.print(F("using default config "));
    }
    MessageOutput.println(F("done"));

    // Initialize WiFi
    MessageOutput.print(F("Initialize Network... "));
    NetworkSettings.init();
    MessageOutput.println(F("done"));
    NetworkSettings.applyConfig();

    // Initialize NTP
    MessageOutput.print(F("Initialize NTP... "));
    NtpSettings.init();
    MessageOutput.println(F("done"));

    // Initialize MqTT
    MessageOutput.print(F("Initialize MqTT... "));
    MqttSettings.init();
    MqttHandleDtu.init();
    MqttHandleInverter.init();
    MqttHandleVedirect.init();
    MqttHandleHass.init();
    MessageOutput.println(F("done"));

    // Initialize WebApi
    MessageOutput.print(F("Initialize WebApi... "));
    WebApi.init();
    MessageOutput.println(F("done"));

    // Check for default DTU serial
    MessageOutput.print(F("Check for default DTU serial... "));
    CONFIG_T& config = Configuration.get();
    if (config.Dtu_Serial == DTU_SERIAL) {
        MessageOutput.print(F("generate serial based on ESP chip id: "));
        uint64_t dtuId = Utils::generateDtuSerial();
        MessageOutput.printf("%0x%08x... ",
            ((uint32_t)((dtuId >> 32) & 0xFFFFFFFF)),
            ((uint32_t)(dtuId & 0xFFFFFFFF)));
        config.Dtu_Serial = dtuId;
        Configuration.write();
    }
    MessageOutput.println(F("done"));

    // Initialize inverter communication
    MessageOutput.print(F("Initialize Hoymiles interface... "));
    if (PinMapping.isValidNrf24Config()) {
        SPIClass* spiClass = new SPIClass(HSPI);
        PinMapping_t& pin = PinMapping.get();
        spiClass->begin(pin.nrf24_clk, pin.nrf24_miso, pin.nrf24_mosi, pin.nrf24_cs);
        Hoymiles.setMessageOutput(&MessageOutput);
        Hoymiles.init(spiClass, pin.nrf24_en, pin.nrf24_irq);

        MessageOutput.println(F("  Setting radio PA level... "));
        Hoymiles.getRadio()->setPALevel((rf24_pa_dbm_e)config.Dtu_PaLevel);

        MessageOutput.println(F("  Setting DTU serial... "));
        Hoymiles.getRadio()->setDtuSerial(config.Dtu_Serial);

        MessageOutput.println(F("  Setting poll interval... "));
        Hoymiles.setPollInterval(config.Dtu_PollInterval);

        for (uint8_t i = 0; i < INV_MAX_COUNT; i++) {
            if (config.Inverter[i].Serial > 0) {
                MessageOutput.print(F("  Adding inverter: "));
                MessageOutput.print(config.Inverter[i].Serial, HEX);
                MessageOutput.print(F(" - "));
                MessageOutput.print(config.Inverter[i].Name);
                auto inv = Hoymiles.addInverter(
                    config.Inverter[i].Name,
                    config.Inverter[i].Serial);

                if (inv != nullptr) {
                    for (uint8_t c = 0; c < INV_MAX_CHAN_COUNT; c++) {
                        inv->Statistics()->setChannelMaxPower(c, config.Inverter[i].channel[c].MaxChannelPower);
                    }
                }
                MessageOutput.println(F(" done"));
            }
        }
        MessageOutput.println(F("done"));
    } else {
        MessageOutput.println(F("Invalid pin config"));
    }
<<<<<<< HEAD
    MessageOutput.println(F("done"));

    // Initialize ve.direct communication
    MessageOutput.println(F("Initialize ve.direct interface... "));
    VeDirect.init();
    VeDirect.setPollInterval(config.Vedirect_PollInterval);
    MessageOutput.println(F("done"));
=======
>>>>>>> 1d3acb46
}

void loop()
{
    NetworkSettings.loop();
    yield();
    Hoymiles.loop();
    yield();
    if (Configuration.get().Vedirect_Enabled) {
        VeDirect.loop();
        yield();
    }
    MqttHandleDtu.loop();
    yield();
    MqttHandleInverter.loop();
    yield();
    if (Configuration.get().Vedirect_Enabled) {
        MqttHandleVedirect.loop();
        yield();
    }
    MqttHandleHass.loop();
    yield();
    WebApi.loop();
    yield();
    MessageOutput.loop();
    yield();
}<|MERGE_RESOLUTION|>--- conflicted
+++ resolved
@@ -1,186 +1,182 @@
-// SPDX-License-Identifier: GPL-2.0-or-later
-/*
- * Copyright (C) 2022 Thomas Basler and others
- */
-#include "Configuration.h"
-#include "MessageOutput.h"
-#include "VeDirectFrameHandler.h"
-#include "MqttHandleDtu.h"
-#include "MqttHandleHass.h"
-#include "MqttHandleInverter.h"
-#include "MqttHandleVedirect.h"
-#include "MqttSettings.h"
-#include "NetworkSettings.h"
-#include "NtpSettings.h"
-#include "PinMapping.h"
-#include "Utils.h"
-#include "WebApi.h"
-#include "defaults.h"
-#include <Arduino.h>
-#include <Hoymiles.h>
-#include <LittleFS.h>
-
-void setup()
-{
-    // Initialize serial output
-    Serial.begin(SERIAL_BAUDRATE);
-    while (!Serial)
-        yield();
-    MessageOutput.println();
-    MessageOutput.println(F("Starting OpenDTU"));
-
-    // Initialize file system
-    MessageOutput.print(F("Initialize FS... "));
-    if (!LittleFS.begin(false)) { // Do not format if mount failed
-        MessageOutput.print(F("failed... trying to format..."));
-        if (!LittleFS.begin(true)) {
-            MessageOutput.print("success");
-        } else {
-            MessageOutput.print("failed");
-        }
-    } else {
-        MessageOutput.println(F("done"));
-    }
-
-    // Read configuration values
-    MessageOutput.print(F("Reading configuration... "));
-    if (!Configuration.read()) {
-        MessageOutput.print(F("initializing... "));
-        Configuration.init();
-        if (Configuration.write()) {
-            MessageOutput.print(F("written... "));
-        } else {
-            MessageOutput.print(F("failed... "));
-        }
-    }
-    if (Configuration.get().Cfg_Version != CONFIG_VERSION) {
-        MessageOutput.print(F("migrated... "));
-        Configuration.migrate();
-    }
-    MessageOutput.println(F("done"));
-
-    // Load PinMapping
-    MessageOutput.print(F("Reading PinMapping... "));
-    if (PinMapping.init(String(Configuration.get().Dev_PinMapping))) {
-        MessageOutput.print(F("found valid mapping "));
-    } else {
-        MessageOutput.print(F("using default config "));
-    }
-    MessageOutput.println(F("done"));
-
-    // Initialize WiFi
-    MessageOutput.print(F("Initialize Network... "));
-    NetworkSettings.init();
-    MessageOutput.println(F("done"));
-    NetworkSettings.applyConfig();
-
-    // Initialize NTP
-    MessageOutput.print(F("Initialize NTP... "));
-    NtpSettings.init();
-    MessageOutput.println(F("done"));
-
-    // Initialize MqTT
-    MessageOutput.print(F("Initialize MqTT... "));
-    MqttSettings.init();
-    MqttHandleDtu.init();
-    MqttHandleInverter.init();
-    MqttHandleVedirect.init();
-    MqttHandleHass.init();
-    MessageOutput.println(F("done"));
-
-    // Initialize WebApi
-    MessageOutput.print(F("Initialize WebApi... "));
-    WebApi.init();
-    MessageOutput.println(F("done"));
-
-    // Check for default DTU serial
-    MessageOutput.print(F("Check for default DTU serial... "));
-    CONFIG_T& config = Configuration.get();
-    if (config.Dtu_Serial == DTU_SERIAL) {
-        MessageOutput.print(F("generate serial based on ESP chip id: "));
-        uint64_t dtuId = Utils::generateDtuSerial();
-        MessageOutput.printf("%0x%08x... ",
-            ((uint32_t)((dtuId >> 32) & 0xFFFFFFFF)),
-            ((uint32_t)(dtuId & 0xFFFFFFFF)));
-        config.Dtu_Serial = dtuId;
-        Configuration.write();
-    }
-    MessageOutput.println(F("done"));
-
-    // Initialize inverter communication
-    MessageOutput.print(F("Initialize Hoymiles interface... "));
-    if (PinMapping.isValidNrf24Config()) {
-        SPIClass* spiClass = new SPIClass(HSPI);
-        PinMapping_t& pin = PinMapping.get();
-        spiClass->begin(pin.nrf24_clk, pin.nrf24_miso, pin.nrf24_mosi, pin.nrf24_cs);
-        Hoymiles.setMessageOutput(&MessageOutput);
-        Hoymiles.init(spiClass, pin.nrf24_en, pin.nrf24_irq);
-
-        MessageOutput.println(F("  Setting radio PA level... "));
-        Hoymiles.getRadio()->setPALevel((rf24_pa_dbm_e)config.Dtu_PaLevel);
-
-        MessageOutput.println(F("  Setting DTU serial... "));
-        Hoymiles.getRadio()->setDtuSerial(config.Dtu_Serial);
-
-        MessageOutput.println(F("  Setting poll interval... "));
-        Hoymiles.setPollInterval(config.Dtu_PollInterval);
-
-        for (uint8_t i = 0; i < INV_MAX_COUNT; i++) {
-            if (config.Inverter[i].Serial > 0) {
-                MessageOutput.print(F("  Adding inverter: "));
-                MessageOutput.print(config.Inverter[i].Serial, HEX);
-                MessageOutput.print(F(" - "));
-                MessageOutput.print(config.Inverter[i].Name);
-                auto inv = Hoymiles.addInverter(
-                    config.Inverter[i].Name,
-                    config.Inverter[i].Serial);
-
-                if (inv != nullptr) {
-                    for (uint8_t c = 0; c < INV_MAX_CHAN_COUNT; c++) {
-                        inv->Statistics()->setChannelMaxPower(c, config.Inverter[i].channel[c].MaxChannelPower);
-                    }
-                }
-                MessageOutput.println(F(" done"));
-            }
-        }
-        MessageOutput.println(F("done"));
-    } else {
-        MessageOutput.println(F("Invalid pin config"));
-    }
-<<<<<<< HEAD
-    MessageOutput.println(F("done"));
-
-    // Initialize ve.direct communication
-    MessageOutput.println(F("Initialize ve.direct interface... "));
-    VeDirect.init();
-    VeDirect.setPollInterval(config.Vedirect_PollInterval);
-    MessageOutput.println(F("done"));
-=======
->>>>>>> 1d3acb46
-}
-
-void loop()
-{
-    NetworkSettings.loop();
-    yield();
-    Hoymiles.loop();
-    yield();
-    if (Configuration.get().Vedirect_Enabled) {
-        VeDirect.loop();
-        yield();
-    }
-    MqttHandleDtu.loop();
-    yield();
-    MqttHandleInverter.loop();
-    yield();
-    if (Configuration.get().Vedirect_Enabled) {
-        MqttHandleVedirect.loop();
-        yield();
-    }
-    MqttHandleHass.loop();
-    yield();
-    WebApi.loop();
-    yield();
-    MessageOutput.loop();
-    yield();
+// SPDX-License-Identifier: GPL-2.0-or-later
+/*
+ * Copyright (C) 2022 Thomas Basler and others
+ */
+#include "Configuration.h"
+#include "MessageOutput.h"
+#include "VeDirectFrameHandler.h"
+#include "MqttHandleDtu.h"
+#include "MqttHandleHass.h"
+#include "MqttHandleInverter.h"
+#include "MqttHandleVedirect.h"
+#include "MqttSettings.h"
+#include "NetworkSettings.h"
+#include "NtpSettings.h"
+#include "PinMapping.h"
+#include "Utils.h"
+#include "WebApi.h"
+#include "defaults.h"
+#include <Arduino.h>
+#include <Hoymiles.h>
+#include <LittleFS.h>
+
+void setup()
+{
+    // Initialize serial output
+    Serial.begin(SERIAL_BAUDRATE);
+    while (!Serial)
+        yield();
+    MessageOutput.println();
+    MessageOutput.println(F("Starting OpenDTU"));
+
+    // Initialize file system
+    MessageOutput.print(F("Initialize FS... "));
+    if (!LittleFS.begin(false)) { // Do not format if mount failed
+        MessageOutput.print(F("failed... trying to format..."));
+        if (!LittleFS.begin(true)) {
+            MessageOutput.print("success");
+        } else {
+            MessageOutput.print("failed");
+        }
+    } else {
+        MessageOutput.println(F("done"));
+    }
+
+    // Read configuration values
+    MessageOutput.print(F("Reading configuration... "));
+    if (!Configuration.read()) {
+        MessageOutput.print(F("initializing... "));
+        Configuration.init();
+        if (Configuration.write()) {
+            MessageOutput.print(F("written... "));
+        } else {
+            MessageOutput.print(F("failed... "));
+        }
+    }
+    if (Configuration.get().Cfg_Version != CONFIG_VERSION) {
+        MessageOutput.print(F("migrated... "));
+        Configuration.migrate();
+    }
+    MessageOutput.println(F("done"));
+
+    // Load PinMapping
+    MessageOutput.print(F("Reading PinMapping... "));
+    if (PinMapping.init(String(Configuration.get().Dev_PinMapping))) {
+        MessageOutput.print(F("found valid mapping "));
+    } else {
+        MessageOutput.print(F("using default config "));
+    }
+    MessageOutput.println(F("done"));
+
+    // Initialize WiFi
+    MessageOutput.print(F("Initialize Network... "));
+    NetworkSettings.init();
+    MessageOutput.println(F("done"));
+    NetworkSettings.applyConfig();
+
+    // Initialize NTP
+    MessageOutput.print(F("Initialize NTP... "));
+    NtpSettings.init();
+    MessageOutput.println(F("done"));
+
+    // Initialize MqTT
+    MessageOutput.print(F("Initialize MqTT... "));
+    MqttSettings.init();
+    MqttHandleDtu.init();
+    MqttHandleInverter.init();
+    MqttHandleVedirect.init();
+    MqttHandleHass.init();
+    MessageOutput.println(F("done"));
+
+    // Initialize WebApi
+    MessageOutput.print(F("Initialize WebApi... "));
+    WebApi.init();
+    MessageOutput.println(F("done"));
+
+    // Check for default DTU serial
+    MessageOutput.print(F("Check for default DTU serial... "));
+    CONFIG_T& config = Configuration.get();
+    if (config.Dtu_Serial == DTU_SERIAL) {
+        MessageOutput.print(F("generate serial based on ESP chip id: "));
+        uint64_t dtuId = Utils::generateDtuSerial();
+        MessageOutput.printf("%0x%08x... ",
+            ((uint32_t)((dtuId >> 32) & 0xFFFFFFFF)),
+            ((uint32_t)(dtuId & 0xFFFFFFFF)));
+        config.Dtu_Serial = dtuId;
+        Configuration.write();
+    }
+    MessageOutput.println(F("done"));
+
+    // Initialize inverter communication
+    MessageOutput.print(F("Initialize Hoymiles interface... "));
+    if (PinMapping.isValidNrf24Config()) {
+        SPIClass* spiClass = new SPIClass(HSPI);
+        PinMapping_t& pin = PinMapping.get();
+        spiClass->begin(pin.nrf24_clk, pin.nrf24_miso, pin.nrf24_mosi, pin.nrf24_cs);
+        Hoymiles.setMessageOutput(&MessageOutput);
+        Hoymiles.init(spiClass, pin.nrf24_en, pin.nrf24_irq);
+
+        MessageOutput.println(F("  Setting radio PA level... "));
+        Hoymiles.getRadio()->setPALevel((rf24_pa_dbm_e)config.Dtu_PaLevel);
+
+        MessageOutput.println(F("  Setting DTU serial... "));
+        Hoymiles.getRadio()->setDtuSerial(config.Dtu_Serial);
+
+        MessageOutput.println(F("  Setting poll interval... "));
+        Hoymiles.setPollInterval(config.Dtu_PollInterval);
+
+        for (uint8_t i = 0; i < INV_MAX_COUNT; i++) {
+            if (config.Inverter[i].Serial > 0) {
+                MessageOutput.print(F("  Adding inverter: "));
+                MessageOutput.print(config.Inverter[i].Serial, HEX);
+                MessageOutput.print(F(" - "));
+                MessageOutput.print(config.Inverter[i].Name);
+                auto inv = Hoymiles.addInverter(
+                    config.Inverter[i].Name,
+                    config.Inverter[i].Serial);
+
+                if (inv != nullptr) {
+                    for (uint8_t c = 0; c < INV_MAX_CHAN_COUNT; c++) {
+                        inv->Statistics()->setChannelMaxPower(c, config.Inverter[i].channel[c].MaxChannelPower);
+                    }
+                }
+                MessageOutput.println(F(" done"));
+            }
+        }
+        MessageOutput.println(F("done"));
+    } else {
+        MessageOutput.println(F("Invalid pin config"));
+    }
+
+    // Initialize ve.direct communication
+    MessageOutput.println(F("Initialize ve.direct interface... "));
+    VeDirect.init();
+    VeDirect.setPollInterval(config.Vedirect_PollInterval);
+    MessageOutput.println(F("done"));
+}
+
+void loop()
+{
+    NetworkSettings.loop();
+    yield();
+    Hoymiles.loop();
+    yield();
+    if (Configuration.get().Vedirect_Enabled) {
+        VeDirect.loop();
+        yield();
+    }
+    MqttHandleDtu.loop();
+    yield();
+    MqttHandleInverter.loop();
+    yield();
+    if (Configuration.get().Vedirect_Enabled) {
+        MqttHandleVedirect.loop();
+        yield();
+    }
+    MqttHandleHass.loop();
+    yield();
+    WebApi.loop();
+    yield();
+    MessageOutput.loop();
+    yield();
 }