// SPDX-License-Identifier: GPL-2.0-or-later
/*
 * Copyright (C) 2022 Thomas Basler and others
 */
#include "Configuration.h"
#include "Datastore.h"
#include "Display_Graphic.h"
#include "InverterSettings.h"
#include "Led_Single.h"
#include "MessageOutput.h"
#include "VeDirectFrameHandler.h"
#include "PylontechCanReceiver.h"
#include "Huawei_can.h"
#include "MqttHandleDtu.h"
#include "MqttHandleHass.h"
#include "MqttHandleVedirectHass.h"
#include "MqttHandleInverter.h"
#include "MqttHandleInverterTotal.h"
#include "MqttHandleVedirect.h"
#include "MqttHandleHuawei.h"
#include "MqttHandlePowerLimiter.h"
#include "MqttSettings.h"
#include "NetworkSettings.h"
#include "NtpSettings.h"
#include "PinMapping.h"
#include "SunPosition.h"
#include "Utils.h"
#include "WebApi.h"
#include "PowerMeter.h"
#include "PowerLimiter.h"
#include "defaults.h"
#include <Arduino.h>
#include <LittleFS.h>

void setup()
{
    // Initialize serial output
    Serial.begin(SERIAL_BAUDRATE);
#if ARDUINO_USB_CDC_ON_BOOT
    Serial.setTxTimeoutMs(0);
    delay(100);
#else
    while (!Serial)
        yield();
#endif
    MessageOutput.println();
    MessageOutput.println("Starting OpenDTU");

    // Initialize file system
    MessageOutput.print("Initialize FS... ");
    if (!LittleFS.begin(false)) { // Do not format if mount failed
        MessageOutput.print("failed... trying to format...");
        if (!LittleFS.begin(true)) {
            MessageOutput.print("success");
        } else {
            MessageOutput.print("failed");
        }
    } else {
        MessageOutput.println("done");
    }

    // Read configuration values
    MessageOutput.print("Reading configuration... ");
    if (!Configuration.read()) {
        MessageOutput.print("initializing... ");
        Configuration.init();
        if (Configuration.write()) {
            MessageOutput.print("written... ");
        } else {
            MessageOutput.print("failed... ");
        }
    }
    if (Configuration.get().Cfg_Version != CONFIG_VERSION) {
        MessageOutput.print("migrated... ");
        Configuration.migrate();
    }
    CONFIG_T& config = Configuration.get();
    MessageOutput.println("done");

    // Load PinMapping
    MessageOutput.print("Reading PinMapping... ");
    if (PinMapping.init(String(Configuration.get().Dev_PinMapping))) {
        MessageOutput.print("found valid mapping ");
    } else {
        MessageOutput.print("using default config ");
    }
    const PinMapping_t& pin = PinMapping.get();
    MessageOutput.println("done");

    // Initialize WiFi
    MessageOutput.print("Initialize Network... ");
    NetworkSettings.init();
    MessageOutput.println("done");
    NetworkSettings.applyConfig();

    // Initialize NTP
    MessageOutput.print("Initialize NTP... ");
    NtpSettings.init();
    MessageOutput.println("done");

    // Initialize SunPosition
    MessageOutput.print("Initialize SunPosition... ");
    SunPosition.init();
    MessageOutput.println("done");

    // Initialize MqTT
    MessageOutput.print("Initialize MqTT... ");
    MqttSettings.init();
    MqttHandleDtu.init();
    MqttHandleInverter.init();
    MqttHandleInverterTotal.init();
    MqttHandleVedirect.init();
    MqttHandleHass.init();
    MqttHandleVedirectHass.init();
    MqttHandleHuawei.init();
    MqttHandlePowerLimiter.init();
    MessageOutput.println("done");

    // Initialize WebApi
    MessageOutput.print("Initialize WebApi... ");
    WebApi.init();
    MessageOutput.println("done");

    // Initialize Display
    MessageOutput.print("Initialize Display... ");
    Display.init(
        static_cast<DisplayType_t>(pin.display_type),
        pin.display_data,
        pin.display_clk,
        pin.display_cs,
        pin.display_reset);
    Display.setOrientation(config.Display_Rotation);
    Display.enablePowerSafe = config.Display_PowerSafe;
    Display.enableScreensaver = config.Display_ScreenSaver;
    Display.setContrast(config.Display_Contrast);
    Display.setStartupDisplay();
    MessageOutput.println("done");

    // Initialize Single LEDs
    MessageOutput.print("Initialize LEDs... ");
    LedSingle.init();
    MessageOutput.println("done");

    // Check for default DTU serial
    MessageOutput.print("Check for default DTU serial... ");
    if (config.Dtu_Serial == DTU_SERIAL) {
        MessageOutput.print("generate serial based on ESP chip id: ");
        uint64_t dtuId = Utils::generateDtuSerial();
        MessageOutput.printf("%0x%08x... ",
            ((uint32_t)((dtuId >> 32) & 0xFFFFFFFF)),
            ((uint32_t)(dtuId & 0xFFFFFFFF)));
        config.Dtu_Serial = dtuId;
        Configuration.write();
    }
    MessageOutput.println("done");
    MessageOutput.println("done");

    InverterSettings.init();

<<<<<<< HEAD
    // Initialize ve.direct communication
    MessageOutput.println(F("Initialize ve.direct interface... "));
    if (PinMapping.isValidVictronConfig()) {
        MessageOutput.printf("ve.direct rx = %d, tx = %d\r\n", pin.victron_rx, pin.victron_tx);
        VeDirect.init(pin.victron_rx, pin.victron_tx);
        VeDirect.setPollInterval(config.Vedirect_PollInterval);
        MessageOutput.println(F("done"));
    } else {
        MessageOutput.println(F("Invalid pin config"));
    }
    // Power meter
    PowerMeter.init();

    // Dynamic power limiter
    PowerLimiter.init();

    // Initialize Pylontech Battery / CAN bus
    MessageOutput.println(F("Initialize Pylontech battery interface... "));
    if (PinMapping.isValidBatteryConfig()) {
        MessageOutput.printf("Pylontech Battery rx = %d, tx = %d\r\n", pin.battery_rx, pin.battery_tx);
        PylontechCanReceiver.init(pin.battery_rx, pin.battery_tx);
        MessageOutput.println(F("done"));
    } else {
        MessageOutput.println(F("Invalid pin config"));
    }

    // Initialize Huawei AC-charger PSU / CAN bus
    MessageOutput.println(F("Initialize Huawei AC charger interface... "));
    if (PinMapping.isValidHuaweiConfig()) {
        MessageOutput.printf("Huawei AC-charger miso = %d, mosi = %d, clk = %d, irq = %d, cs = %d, power_pin = %d\r\n", pin.huawei_miso, pin.huawei_mosi, pin.huawei_clk, pin.huawei_irq, pin.huawei_cs, pin.huawei_power);
        HuaweiCan.init(pin.huawei_miso, pin.huawei_mosi, pin.huawei_clk, pin.huawei_irq, pin.huawei_cs, pin.huawei_power);
        MessageOutput.println(F("done"));
    } else {
        MessageOutput.println(F("Invalid pin config"));
    }

=======
    Datastore.init();
>>>>>>> 4e11d653
}

void loop()
{
    NetworkSettings.loop();
    yield();
    PowerMeter.loop();
    yield();
    PowerLimiter.loop();
    yield();
    InverterSettings.loop();
    yield();
<<<<<<< HEAD
    // Vedirect_Enabled is unknown to lib. Therefor check has to be done here
    if (Configuration.get().Vedirect_Enabled) {
		VeDirect.loop();
        yield();
	}
=======
    Datastore.loop();
    yield();
>>>>>>> 4e11d653
    MqttHandleDtu.loop();
    yield();
    MqttHandleInverter.loop();
    yield();
    MqttHandleInverterTotal.loop();
    yield();
<<<<<<< HEAD
    MqttHandleVedirect.loop();
    yield();
=======
>>>>>>> 4e11d653
    MqttHandleHass.loop();
    yield();
    MqttHandleVedirectHass.loop();
    yield();
    MqttHandleHuawei.loop();
    yield();
    MqttHandlePowerLimiter.loop();
    yield();
    WebApi.loop();
    yield();
    Display.loop();
    yield();
    SunPosition.loop();
    yield();
    MessageOutput.loop();
    yield();
    PylontechCanReceiver.loop();
    yield();
    HuaweiCan.loop();
    yield();
    LedSingle.loop();
    yield();
}
<|MERGE_RESOLUTION|>--- conflicted
+++ resolved
@@ -1,255 +1,247 @@
-// SPDX-License-Identifier: GPL-2.0-or-later
-/*
- * Copyright (C) 2022 Thomas Basler and others
- */
-#include "Configuration.h"
-#include "Datastore.h"
-#include "Display_Graphic.h"
-#include "InverterSettings.h"
-#include "Led_Single.h"
-#include "MessageOutput.h"
-#include "VeDirectFrameHandler.h"
-#include "PylontechCanReceiver.h"
-#include "Huawei_can.h"
-#include "MqttHandleDtu.h"
-#include "MqttHandleHass.h"
-#include "MqttHandleVedirectHass.h"
-#include "MqttHandleInverter.h"
-#include "MqttHandleInverterTotal.h"
-#include "MqttHandleVedirect.h"
-#include "MqttHandleHuawei.h"
-#include "MqttHandlePowerLimiter.h"
-#include "MqttSettings.h"
-#include "NetworkSettings.h"
-#include "NtpSettings.h"
-#include "PinMapping.h"
-#include "SunPosition.h"
-#include "Utils.h"
-#include "WebApi.h"
-#include "PowerMeter.h"
-#include "PowerLimiter.h"
-#include "defaults.h"
-#include <Arduino.h>
-#include <LittleFS.h>
-
-void setup()
-{
-    // Initialize serial output
-    Serial.begin(SERIAL_BAUDRATE);
-#if ARDUINO_USB_CDC_ON_BOOT
-    Serial.setTxTimeoutMs(0);
-    delay(100);
-#else
-    while (!Serial)
-        yield();
-#endif
-    MessageOutput.println();
-    MessageOutput.println("Starting OpenDTU");
-
-    // Initialize file system
-    MessageOutput.print("Initialize FS... ");
-    if (!LittleFS.begin(false)) { // Do not format if mount failed
-        MessageOutput.print("failed... trying to format...");
-        if (!LittleFS.begin(true)) {
-            MessageOutput.print("success");
-        } else {
-            MessageOutput.print("failed");
-        }
-    } else {
-        MessageOutput.println("done");
-    }
-
-    // Read configuration values
-    MessageOutput.print("Reading configuration... ");
-    if (!Configuration.read()) {
-        MessageOutput.print("initializing... ");
-        Configuration.init();
-        if (Configuration.write()) {
-            MessageOutput.print("written... ");
-        } else {
-            MessageOutput.print("failed... ");
-        }
-    }
-    if (Configuration.get().Cfg_Version != CONFIG_VERSION) {
-        MessageOutput.print("migrated... ");
-        Configuration.migrate();
-    }
-    CONFIG_T& config = Configuration.get();
-    MessageOutput.println("done");
-
-    // Load PinMapping
-    MessageOutput.print("Reading PinMapping... ");
-    if (PinMapping.init(String(Configuration.get().Dev_PinMapping))) {
-        MessageOutput.print("found valid mapping ");
-    } else {
-        MessageOutput.print("using default config ");
-    }
-    const PinMapping_t& pin = PinMapping.get();
-    MessageOutput.println("done");
-
-    // Initialize WiFi
-    MessageOutput.print("Initialize Network... ");
-    NetworkSettings.init();
-    MessageOutput.println("done");
-    NetworkSettings.applyConfig();
-
-    // Initialize NTP
-    MessageOutput.print("Initialize NTP... ");
-    NtpSettings.init();
-    MessageOutput.println("done");
-
-    // Initialize SunPosition
-    MessageOutput.print("Initialize SunPosition... ");
-    SunPosition.init();
-    MessageOutput.println("done");
-
-    // Initialize MqTT
-    MessageOutput.print("Initialize MqTT... ");
-    MqttSettings.init();
-    MqttHandleDtu.init();
-    MqttHandleInverter.init();
-    MqttHandleInverterTotal.init();
-    MqttHandleVedirect.init();
-    MqttHandleHass.init();
-    MqttHandleVedirectHass.init();
-    MqttHandleHuawei.init();
-    MqttHandlePowerLimiter.init();
-    MessageOutput.println("done");
-
-    // Initialize WebApi
-    MessageOutput.print("Initialize WebApi... ");
-    WebApi.init();
-    MessageOutput.println("done");
-
-    // Initialize Display
-    MessageOutput.print("Initialize Display... ");
-    Display.init(
-        static_cast<DisplayType_t>(pin.display_type),
-        pin.display_data,
-        pin.display_clk,
-        pin.display_cs,
-        pin.display_reset);
-    Display.setOrientation(config.Display_Rotation);
-    Display.enablePowerSafe = config.Display_PowerSafe;
-    Display.enableScreensaver = config.Display_ScreenSaver;
-    Display.setContrast(config.Display_Contrast);
-    Display.setStartupDisplay();
-    MessageOutput.println("done");
-
-    // Initialize Single LEDs
-    MessageOutput.print("Initialize LEDs... ");
-    LedSingle.init();
-    MessageOutput.println("done");
-
-    // Check for default DTU serial
-    MessageOutput.print("Check for default DTU serial... ");
-    if (config.Dtu_Serial == DTU_SERIAL) {
-        MessageOutput.print("generate serial based on ESP chip id: ");
-        uint64_t dtuId = Utils::generateDtuSerial();
-        MessageOutput.printf("%0x%08x... ",
-            ((uint32_t)((dtuId >> 32) & 0xFFFFFFFF)),
-            ((uint32_t)(dtuId & 0xFFFFFFFF)));
-        config.Dtu_Serial = dtuId;
-        Configuration.write();
-    }
-    MessageOutput.println("done");
-    MessageOutput.println("done");
-
-    InverterSettings.init();
-
-<<<<<<< HEAD
-    // Initialize ve.direct communication
-    MessageOutput.println(F("Initialize ve.direct interface... "));
-    if (PinMapping.isValidVictronConfig()) {
-        MessageOutput.printf("ve.direct rx = %d, tx = %d\r\n", pin.victron_rx, pin.victron_tx);
-        VeDirect.init(pin.victron_rx, pin.victron_tx);
-        VeDirect.setPollInterval(config.Vedirect_PollInterval);
-        MessageOutput.println(F("done"));
-    } else {
-        MessageOutput.println(F("Invalid pin config"));
-    }
-    // Power meter
-    PowerMeter.init();
-
-    // Dynamic power limiter
-    PowerLimiter.init();
-
-    // Initialize Pylontech Battery / CAN bus
-    MessageOutput.println(F("Initialize Pylontech battery interface... "));
-    if (PinMapping.isValidBatteryConfig()) {
-        MessageOutput.printf("Pylontech Battery rx = %d, tx = %d\r\n", pin.battery_rx, pin.battery_tx);
-        PylontechCanReceiver.init(pin.battery_rx, pin.battery_tx);
-        MessageOutput.println(F("done"));
-    } else {
-        MessageOutput.println(F("Invalid pin config"));
-    }
-
-    // Initialize Huawei AC-charger PSU / CAN bus
-    MessageOutput.println(F("Initialize Huawei AC charger interface... "));
-    if (PinMapping.isValidHuaweiConfig()) {
-        MessageOutput.printf("Huawei AC-charger miso = %d, mosi = %d, clk = %d, irq = %d, cs = %d, power_pin = %d\r\n", pin.huawei_miso, pin.huawei_mosi, pin.huawei_clk, pin.huawei_irq, pin.huawei_cs, pin.huawei_power);
-        HuaweiCan.init(pin.huawei_miso, pin.huawei_mosi, pin.huawei_clk, pin.huawei_irq, pin.huawei_cs, pin.huawei_power);
-        MessageOutput.println(F("done"));
-    } else {
-        MessageOutput.println(F("Invalid pin config"));
-    }
-
-=======
-    Datastore.init();
->>>>>>> 4e11d653
-}
-
-void loop()
-{
-    NetworkSettings.loop();
-    yield();
-    PowerMeter.loop();
-    yield();
-    PowerLimiter.loop();
-    yield();
-    InverterSettings.loop();
-    yield();
-<<<<<<< HEAD
-    // Vedirect_Enabled is unknown to lib. Therefor check has to be done here
-    if (Configuration.get().Vedirect_Enabled) {
-		VeDirect.loop();
-        yield();
-	}
-=======
-    Datastore.loop();
-    yield();
->>>>>>> 4e11d653
-    MqttHandleDtu.loop();
-    yield();
-    MqttHandleInverter.loop();
-    yield();
-    MqttHandleInverterTotal.loop();
-    yield();
-<<<<<<< HEAD
-    MqttHandleVedirect.loop();
-    yield();
-=======
->>>>>>> 4e11d653
-    MqttHandleHass.loop();
-    yield();
-    MqttHandleVedirectHass.loop();
-    yield();
-    MqttHandleHuawei.loop();
-    yield();
-    MqttHandlePowerLimiter.loop();
-    yield();
-    WebApi.loop();
-    yield();
-    Display.loop();
-    yield();
-    SunPosition.loop();
-    yield();
-    MessageOutput.loop();
-    yield();
-    PylontechCanReceiver.loop();
-    yield();
-    HuaweiCan.loop();
-    yield();
-    LedSingle.loop();
-    yield();
-}
+// SPDX-License-Identifier: GPL-2.0-or-later
+/*
+ * Copyright (C) 2022 Thomas Basler and others
+ */
+#include "Configuration.h"
+#include "Datastore.h"
+#include "Display_Graphic.h"
+#include "InverterSettings.h"
+#include "Led_Single.h"
+#include "MessageOutput.h"
+#include "VeDirectFrameHandler.h"
+#include "PylontechCanReceiver.h"
+#include "Huawei_can.h"
+#include "MqttHandleDtu.h"
+#include "MqttHandleHass.h"
+#include "MqttHandleVedirectHass.h"
+#include "MqttHandleInverter.h"
+#include "MqttHandleInverterTotal.h"
+#include "MqttHandleVedirect.h"
+#include "MqttHandleHuawei.h"
+#include "MqttHandlePowerLimiter.h"
+#include "MqttSettings.h"
+#include "NetworkSettings.h"
+#include "NtpSettings.h"
+#include "PinMapping.h"
+#include "SunPosition.h"
+#include "Utils.h"
+#include "WebApi.h"
+#include "PowerMeter.h"
+#include "PowerLimiter.h"
+#include "defaults.h"
+#include <Arduino.h>
+#include <LittleFS.h>
+
+void setup()
+{
+    // Initialize serial output
+    Serial.begin(SERIAL_BAUDRATE);
+#if ARDUINO_USB_CDC_ON_BOOT
+    Serial.setTxTimeoutMs(0);
+    delay(100);
+#else
+    while (!Serial)
+        yield();
+#endif
+    MessageOutput.println();
+    MessageOutput.println("Starting OpenDTU");
+
+    // Initialize file system
+    MessageOutput.print("Initialize FS... ");
+    if (!LittleFS.begin(false)) { // Do not format if mount failed
+        MessageOutput.print("failed... trying to format...");
+        if (!LittleFS.begin(true)) {
+            MessageOutput.print("success");
+        } else {
+            MessageOutput.print("failed");
+        }
+    } else {
+        MessageOutput.println("done");
+    }
+
+    // Read configuration values
+    MessageOutput.print("Reading configuration... ");
+    if (!Configuration.read()) {
+        MessageOutput.print("initializing... ");
+        Configuration.init();
+        if (Configuration.write()) {
+            MessageOutput.print("written... ");
+        } else {
+            MessageOutput.print("failed... ");
+        }
+    }
+    if (Configuration.get().Cfg_Version != CONFIG_VERSION) {
+        MessageOutput.print("migrated... ");
+        Configuration.migrate();
+    }
+    CONFIG_T& config = Configuration.get();
+    MessageOutput.println("done");
+
+    // Load PinMapping
+    MessageOutput.print("Reading PinMapping... ");
+    if (PinMapping.init(String(Configuration.get().Dev_PinMapping))) {
+        MessageOutput.print("found valid mapping ");
+    } else {
+        MessageOutput.print("using default config ");
+    }
+    const PinMapping_t& pin = PinMapping.get();
+    MessageOutput.println("done");
+
+    // Initialize WiFi
+    MessageOutput.print("Initialize Network... ");
+    NetworkSettings.init();
+    MessageOutput.println("done");
+    NetworkSettings.applyConfig();
+
+    // Initialize NTP
+    MessageOutput.print("Initialize NTP... ");
+    NtpSettings.init();
+    MessageOutput.println("done");
+
+    // Initialize SunPosition
+    MessageOutput.print("Initialize SunPosition... ");
+    SunPosition.init();
+    MessageOutput.println("done");
+
+    // Initialize MqTT
+    MessageOutput.print("Initialize MqTT... ");
+    MqttSettings.init();
+    MqttHandleDtu.init();
+    MqttHandleInverter.init();
+    MqttHandleInverterTotal.init();
+    MqttHandleVedirect.init();
+    MqttHandleHass.init();
+    MqttHandleVedirectHass.init();
+    MqttHandleHuawei.init();
+    MqttHandlePowerLimiter.init();
+    MessageOutput.println("done");
+
+    // Initialize WebApi
+    MessageOutput.print("Initialize WebApi... ");
+    WebApi.init();
+    MessageOutput.println("done");
+
+    // Initialize Display
+    MessageOutput.print("Initialize Display... ");
+    Display.init(
+        static_cast<DisplayType_t>(pin.display_type),
+        pin.display_data,
+        pin.display_clk,
+        pin.display_cs,
+        pin.display_reset);
+    Display.setOrientation(config.Display_Rotation);
+    Display.enablePowerSafe = config.Display_PowerSafe;
+    Display.enableScreensaver = config.Display_ScreenSaver;
+    Display.setContrast(config.Display_Contrast);
+    Display.setStartupDisplay();
+    MessageOutput.println("done");
+
+    // Initialize Single LEDs
+    MessageOutput.print("Initialize LEDs... ");
+    LedSingle.init();
+    MessageOutput.println("done");
+
+    // Check for default DTU serial
+    MessageOutput.print("Check for default DTU serial... ");
+    if (config.Dtu_Serial == DTU_SERIAL) {
+        MessageOutput.print("generate serial based on ESP chip id: ");
+        uint64_t dtuId = Utils::generateDtuSerial();
+        MessageOutput.printf("%0x%08x... ",
+            ((uint32_t)((dtuId >> 32) & 0xFFFFFFFF)),
+            ((uint32_t)(dtuId & 0xFFFFFFFF)));
+        config.Dtu_Serial = dtuId;
+        Configuration.write();
+    }
+    MessageOutput.println("done");
+    MessageOutput.println("done");
+
+    InverterSettings.init();
+
+    Datastore.init();
+
+    // Initialize ve.direct communication
+    MessageOutput.println(F("Initialize ve.direct interface... "));
+    if (PinMapping.isValidVictronConfig()) {
+        MessageOutput.printf("ve.direct rx = %d, tx = %d\r\n", pin.victron_rx, pin.victron_tx);
+        VeDirect.init(pin.victron_rx, pin.victron_tx);
+        VeDirect.setPollInterval(config.Vedirect_PollInterval);
+        MessageOutput.println(F("done"));
+    } else {
+        MessageOutput.println(F("Invalid pin config"));
+    }
+    // Power meter
+    PowerMeter.init();
+
+    // Dynamic power limiter
+    PowerLimiter.init();
+
+    // Initialize Pylontech Battery / CAN bus
+    MessageOutput.println(F("Initialize Pylontech battery interface... "));
+    if (PinMapping.isValidBatteryConfig()) {
+        MessageOutput.printf("Pylontech Battery rx = %d, tx = %d\r\n", pin.battery_rx, pin.battery_tx);
+        PylontechCanReceiver.init(pin.battery_rx, pin.battery_tx);
+        MessageOutput.println(F("done"));
+    } else {
+        MessageOutput.println(F("Invalid pin config"));
+    }
+
+    // Initialize Huawei AC-charger PSU / CAN bus
+    MessageOutput.println(F("Initialize Huawei AC charger interface... "));
+    if (PinMapping.isValidHuaweiConfig()) {
+        MessageOutput.printf("Huawei AC-charger miso = %d, mosi = %d, clk = %d, irq = %d, cs = %d, power_pin = %d\r\n", pin.huawei_miso, pin.huawei_mosi, pin.huawei_clk, pin.huawei_irq, pin.huawei_cs, pin.huawei_power);
+        HuaweiCan.init(pin.huawei_miso, pin.huawei_mosi, pin.huawei_clk, pin.huawei_irq, pin.huawei_cs, pin.huawei_power);
+        MessageOutput.println(F("done"));
+    } else {
+        MessageOutput.println(F("Invalid pin config"));
+    }
+
+}
+
+void loop()
+{
+    NetworkSettings.loop();
+    yield();
+    PowerMeter.loop();
+    yield();
+    PowerLimiter.loop();
+    yield();
+    InverterSettings.loop();
+    yield();
+    Datastore.loop();
+    yield();
+    // Vedirect_Enabled is unknown to lib. Therefor check has to be done here
+    if (Configuration.get().Vedirect_Enabled) {
+		VeDirect.loop();
+        yield();
+	}
+    MqttHandleDtu.loop();
+    yield();
+    MqttHandleInverter.loop();
+    yield();
+    MqttHandleInverterTotal.loop();
+    yield();
+    MqttHandleVedirect.loop();
+    yield();
+    MqttHandleHass.loop();
+    yield();
+    MqttHandleVedirectHass.loop();
+    yield();
+    MqttHandleHuawei.loop();
+    yield();
+    MqttHandlePowerLimiter.loop();
+    yield();
+    WebApi.loop();
+    yield();
+    Display.loop();
+    yield();
+    SunPosition.loop();
+    yield();
+    MessageOutput.loop();
+    yield();
+    PylontechCanReceiver.loop();
+    yield();
+    HuaweiCan.loop();
+    yield();
+    LedSingle.loop();
+    yield();
+}