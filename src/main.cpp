--- conflicted
+++ resolved
@@ -1,235 +1,188 @@
-// SPDX-License-Identifier: GPL-2.0-or-later
-/*
- * Copyright (C) 2022 Thomas Basler and others
- */
-#include "Configuration.h"
-#include "Display_Graphic.h"
-#include "InverterSettings.h"
-#include "MessageOutput.h"
-#include "VeDirectFrameHandler.h"
-#include "MqttHandleDtu.h"
-#include "MqttHandleHass.h"
-#include "MqttHandleVedirectHass.h"
-#include "MqttHandleInverter.h"
-#include "MqttHandleVedirect.h"
-#include "MqttSettings.h"
-#include "NetworkSettings.h"
-#include "NtpSettings.h"
-#include "PinMapping.h"
-#include "SunPosition.h"
-#include "Utils.h"
-#include "WebApi.h"
-#include "PowerLimiter.h"
-#include "PylontechCanReceiver.h"
-#include "defaults.h"
-#include <Arduino.h>
-#include <LittleFS.h>
-
-void setup()
-{
-    // Initialize serial output
-    Serial.begin(SERIAL_BAUDRATE);
-    while (!Serial)
-        yield();
-    MessageOutput.println();
-    MessageOutput.println(F("Starting OpenDTU"));
-
-    // Initialize file system
-    MessageOutput.print(F("Initialize FS... "));
-    if (!LittleFS.begin(false)) { // Do not format if mount failed
-        MessageOutput.print(F("failed... trying to format..."));
-        if (!LittleFS.begin(true)) {
-            MessageOutput.print("success");
-        } else {
-            MessageOutput.print("failed");
-        }
-    } else {
-        MessageOutput.println(F("done"));
-    }
-
-    // Read configuration values
-    MessageOutput.print(F("Reading configuration... "));
-    if (!Configuration.read()) {
-        MessageOutput.print(F("initializing... "));
-        Configuration.init();
-        if (Configuration.write()) {
-            MessageOutput.print(F("written... "));
-        } else {
-            MessageOutput.print(F("failed... "));
-        }
-    }
-    if (Configuration.get().Cfg_Version != CONFIG_VERSION) {
-        MessageOutput.print(F("migrated... "));
-        Configuration.migrate();
-    }
-    CONFIG_T& config = Configuration.get();
-    MessageOutput.println(F("done"));
-
-    // Load PinMapping
-    MessageOutput.print(F("Reading PinMapping... "));
-    if (PinMapping.init(String(Configuration.get().Dev_PinMapping))) {
-        MessageOutput.print(F("found valid mapping "));
-    } else {
-        MessageOutput.print(F("using default config "));
-    }
-    const PinMapping_t& pin = PinMapping.get();
-    MessageOutput.println(F("done"));
-
-    // Initialize WiFi
-    MessageOutput.print(F("Initialize Network... "));
-    NetworkSettings.init();
-    MessageOutput.println(F("done"));
-    NetworkSettings.applyConfig();
-
-    // Initialize NTP
-    MessageOutput.print(F("Initialize NTP... "));
-    NtpSettings.init();
-    MessageOutput.println(F("done"));
-
-    // Initialize SunPosition
-    MessageOutput.print(F("Initialize SunPosition... "));
-    SunPosition.init();
-    MessageOutput.println(F("done"));
-
-    // Initialize MqTT
-    MessageOutput.print(F("Initialize MqTT... "));
-    MqttSettings.init();
-    MqttHandleDtu.init();
-    MqttHandleInverter.init();
-    MqttHandleVedirect.init();
-    MqttHandleHass.init();
-    MqttHandleVedirectHass.init();
-    MessageOutput.println(F("done"));
-
-    // Initialize WebApi
-    MessageOutput.print(F("Initialize WebApi... "));
-    WebApi.init();
-    MessageOutput.println(F("done"));
-
-    // Initialize Display
-    MessageOutput.print(F("Initialize Display... "));
-    Display.init(
-        static_cast<DisplayType_t>(pin.display_type),
-        pin.display_data,
-        pin.display_clk,
-        pin.display_cs,
-        pin.display_reset);
-    Display.showLogo = config.Display_ShowLogo;
-    Display.enablePowerSafe = config.Display_PowerSafe;
-    Display.enableScreensaver = config.Display_ScreenSaver;
-    Display.contrast = config.Display_Contrast;
-    MessageOutput.println(F("done"));
-
-    // Check for default DTU serial
-    MessageOutput.print(F("Check for default DTU serial... "));
-    if (config.Dtu_Serial == DTU_SERIAL) {
-        MessageOutput.print(F("generate serial based on ESP chip id: "));
-        uint64_t dtuId = Utils::generateDtuSerial();
-        MessageOutput.printf("%0x%08x... ",
-            ((uint32_t)((dtuId >> 32) & 0xFFFFFFFF)),
-            ((uint32_t)(dtuId & 0xFFFFFFFF)));
-        config.Dtu_Serial = dtuId;
-        Configuration.write();
-    }
-    MessageOutput.println(F("done"));
-
-<<<<<<< HEAD
-    // Initialize inverter communication
-    MessageOutput.print(F("Initialize Hoymiles interface... "));
-    if (PinMapping.isValidNrf24Config()) {
-        SPIClass* spiClass = new SPIClass(HSPI);
-        spiClass->begin(pin.nrf24_clk, pin.nrf24_miso, pin.nrf24_mosi, pin.nrf24_cs);
-        Hoymiles.setMessageOutput(&MessageOutput);
-        Hoymiles.init(spiClass, pin.nrf24_en, pin.nrf24_irq);
-
-        MessageOutput.println(F("  Setting radio PA level... "));
-        Hoymiles.getRadio()->setPALevel((rf24_pa_dbm_e)config.Dtu_PaLevel);
-
-        MessageOutput.println(F("  Setting DTU serial... "));
-        Hoymiles.getRadio()->setDtuSerial(config.Dtu_Serial);
-
-        MessageOutput.println(F("  Setting poll interval... "));
-        Hoymiles.setPollInterval(config.Dtu_PollInterval);
-
-        for (uint8_t i = 0; i < INV_MAX_COUNT; i++) {
-            if (config.Inverter[i].Serial > 0) {
-                MessageOutput.print(F("  Adding inverter: "));
-                MessageOutput.print(config.Inverter[i].Serial, HEX);
-                MessageOutput.print(F(" - "));
-                MessageOutput.print(config.Inverter[i].Name);
-                auto inv = Hoymiles.addInverter(
-                    config.Inverter[i].Name,
-                    config.Inverter[i].Serial);
-
-                if (inv != nullptr) {
-                    for (uint8_t c = 0; c < INV_MAX_CHAN_COUNT; c++) {
-                        inv->Statistics()->setStringMaxPower(c, config.Inverter[i].channel[c].MaxChannelPower);
-                        inv->Statistics()->setChannelFieldOffset(TYPE_DC, static_cast<ChannelNum_t>(c), FLD_YT, config.Inverter[i].channel[c].YieldTotalOffset);
-                    }
-                }
-                MessageOutput.println(F(" done"));
-            }
-        }
-        MessageOutput.println(F("done"));
-    } else {
-        MessageOutput.println(F("Invalid pin config"));
-    }
-
-    // Initialize ve.direct communication
-    MessageOutput.println(F("Initialize ve.direct interface... "));
-    if (PinMapping.isValidVictronConfig()) {
-        VeDirect.init(pin.victron_rx, pin.victron_tx);
-        VeDirect.setPollInterval(config.Vedirect_PollInterval);
-        MessageOutput.println(F("done"));
-    } else {
-        MessageOutput.println(F("Invalid pin config"));
-    }
-
-    // Dynamic power limiter
-    PowerLimiter.init();
-
-    // Pylontech / CAN bus
-    PylontechCanReceiver.init();
-=======
-    InverterSettings.init();
->>>>>>> 97bc964b
-}
-
-void loop()
-{
-    NetworkSettings.loop();
-    yield();
-<<<<<<< HEAD
-    PowerLimiter.loop();
-    yield();
-    Hoymiles.loop();
-=======
-    InverterSettings.loop();
->>>>>>> 97bc964b
-    yield();
-    // Vedirect_Enabled is unknown to lib. Therefor check has to be done here
-    if (Configuration.get().Vedirect_Enabled) {
-		VeDirect.loop();
-        yield();
-	}
-    MqttHandleDtu.loop();
-    yield();
-    MqttHandleInverter.loop();
-    yield();
-    MqttHandleVedirect.loop();
-    yield();
-    MqttHandleHass.loop();
-    yield();
-    MqttHandleVedirectHass.loop();
-    yield();
-    WebApi.loop();
-    yield();
-    Display.loop();
-    yield();
-    SunPosition.loop();
-    yield();
-    MessageOutput.loop();
-    yield();
-    PylontechCanReceiver.loop();
-    yield();
-}
+// SPDX-License-Identifier: GPL-2.0-or-later
+/*
+ * Copyright (C) 2022 Thomas Basler and others
+ */
+#include "Configuration.h"
+#include "Display_Graphic.h"
+#include "InverterSettings.h"
+#include "MessageOutput.h"
+#include "VeDirectFrameHandler.h"
+#include "MqttHandleDtu.h"
+#include "MqttHandleHass.h"
+#include "MqttHandleVedirectHass.h"
+#include "MqttHandleInverter.h"
+#include "MqttHandleVedirect.h"
+#include "MqttSettings.h"
+#include "NetworkSettings.h"
+#include "NtpSettings.h"
+#include "PinMapping.h"
+#include "SunPosition.h"
+#include "Utils.h"
+#include "WebApi.h"
+#include "PowerLimiter.h"
+#include "PylontechCanReceiver.h"
+#include "defaults.h"
+#include <Arduino.h>
+#include <LittleFS.h>
+
+void setup()
+{
+    // Initialize serial output
+    Serial.begin(SERIAL_BAUDRATE);
+    while (!Serial)
+        yield();
+    MessageOutput.println();
+    MessageOutput.println(F("Starting OpenDTU"));
+
+    // Initialize file system
+    MessageOutput.print(F("Initialize FS... "));
+    if (!LittleFS.begin(false)) { // Do not format if mount failed
+        MessageOutput.print(F("failed... trying to format..."));
+        if (!LittleFS.begin(true)) {
+            MessageOutput.print("success");
+        } else {
+            MessageOutput.print("failed");
+        }
+    } else {
+        MessageOutput.println(F("done"));
+    }
+
+    // Read configuration values
+    MessageOutput.print(F("Reading configuration... "));
+    if (!Configuration.read()) {
+        MessageOutput.print(F("initializing... "));
+        Configuration.init();
+        if (Configuration.write()) {
+            MessageOutput.print(F("written... "));
+        } else {
+            MessageOutput.print(F("failed... "));
+        }
+    }
+    if (Configuration.get().Cfg_Version != CONFIG_VERSION) {
+        MessageOutput.print(F("migrated... "));
+        Configuration.migrate();
+    }
+    CONFIG_T& config = Configuration.get();
+    MessageOutput.println(F("done"));
+
+    // Load PinMapping
+    MessageOutput.print(F("Reading PinMapping... "));
+    if (PinMapping.init(String(Configuration.get().Dev_PinMapping))) {
+        MessageOutput.print(F("found valid mapping "));
+    } else {
+        MessageOutput.print(F("using default config "));
+    }
+    const PinMapping_t& pin = PinMapping.get();
+    MessageOutput.println(F("done"));
+
+    // Initialize WiFi
+    MessageOutput.print(F("Initialize Network... "));
+    NetworkSettings.init();
+    MessageOutput.println(F("done"));
+    NetworkSettings.applyConfig();
+
+    // Initialize NTP
+    MessageOutput.print(F("Initialize NTP... "));
+    NtpSettings.init();
+    MessageOutput.println(F("done"));
+
+    // Initialize SunPosition
+    MessageOutput.print(F("Initialize SunPosition... "));
+    SunPosition.init();
+    MessageOutput.println(F("done"));
+
+    // Initialize MqTT
+    MessageOutput.print(F("Initialize MqTT... "));
+    MqttSettings.init();
+    MqttHandleDtu.init();
+    MqttHandleInverter.init();
+    MqttHandleVedirect.init();
+    MqttHandleHass.init();
+    MqttHandleVedirectHass.init();
+    MessageOutput.println(F("done"));
+
+    // Initialize WebApi
+    MessageOutput.print(F("Initialize WebApi... "));
+    WebApi.init();
+    MessageOutput.println(F("done"));
+
+    // Initialize Display
+    MessageOutput.print(F("Initialize Display... "));
+    Display.init(
+        static_cast<DisplayType_t>(pin.display_type),
+        pin.display_data,
+        pin.display_clk,
+        pin.display_cs,
+        pin.display_reset);
+    Display.showLogo = config.Display_ShowLogo;
+    Display.enablePowerSafe = config.Display_PowerSafe;
+    Display.enableScreensaver = config.Display_ScreenSaver;
+    Display.contrast = config.Display_Contrast;
+    MessageOutput.println(F("done"));
+
+    // Check for default DTU serial
+    MessageOutput.print(F("Check for default DTU serial... "));
+    if (config.Dtu_Serial == DTU_SERIAL) {
+        MessageOutput.print(F("generate serial based on ESP chip id: "));
+        uint64_t dtuId = Utils::generateDtuSerial();
+        MessageOutput.printf("%0x%08x... ",
+            ((uint32_t)((dtuId >> 32) & 0xFFFFFFFF)),
+            ((uint32_t)(dtuId & 0xFFFFFFFF)));
+        config.Dtu_Serial = dtuId;
+        Configuration.write();
+    }
+    MessageOutput.println(F("done"));
+
+    InverterSettings.init();
+
+    // Initialize ve.direct communication
+    MessageOutput.println(F("Initialize ve.direct interface... "));
+    if (PinMapping.isValidVictronConfig()) {
+        VeDirect.init(pin.victron_rx, pin.victron_tx);
+        VeDirect.setPollInterval(config.Vedirect_PollInterval);
+        MessageOutput.println(F("done"));
+    } else {
+        MessageOutput.println(F("Invalid pin config"));
+    }
+
+    // Dynamic power limiter
+    PowerLimiter.init();
+
+    // Pylontech / CAN bus
+    PylontechCanReceiver.init();
+}
+
+void loop()
+{
+    NetworkSettings.loop();
+    yield();
+    PowerLimiter.loop();
+    yield();
+    InverterSettings.loop();
+    yield();
+    // Vedirect_Enabled is unknown to lib. Therefor check has to be done here
+    if (Configuration.get().Vedirect_Enabled) {
+		VeDirect.loop();
+        yield();
+	}
+    MqttHandleDtu.loop();
+    yield();
+    MqttHandleInverter.loop();
+    yield();
+    MqttHandleVedirect.loop();
+    yield();
+    MqttHandleHass.loop();
+    yield();
+    MqttHandleVedirectHass.loop();
+    yield();
+    WebApi.loop();
+    yield();
+    Display.loop();
+    yield();
+    SunPosition.loop();
+    yield();
+    MessageOutput.loop();
+    yield();
+    PylontechCanReceiver.loop();
+    yield();
+}