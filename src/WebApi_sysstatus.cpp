// SPDX-License-Identifier: GPL-2.0-or-later
/*
 * Copyright (C) 2022-2024 Thomas Basler and others
 */
#include "WebApi_sysstatus.h"
#include "Configuration.h"
#include "NetworkSettings.h"
#include "PinMapping.h"
#include "WebApi.h"
#include <AsyncJson.h>
#include <Hoymiles.h>
#include <LittleFS.h>
#include <ResetReason.h>
#include "__compiled_constants.h"

#ifndef AUTO_GIT_BRANCH
#define AUTO_GIT_BRANCH ""
#endif

void WebApiSysstatusClass::init(AsyncWebServer& server, Scheduler& scheduler)
{
    using std::placeholders::_1;

    server.on("/api/system/status", HTTP_GET, std::bind(&WebApiSysstatusClass::onSystemStatus, this, _1));
}

void WebApiSysstatusClass::onSystemStatus(AsyncWebServerRequest* request)
{
    if (!WebApi.checkCredentialsReadonly(request)) {
        return;
    }

    AsyncJsonResponse* response = new AsyncJsonResponse();
    auto& root = response->getRoot();

    root["hostname"] = NetworkSettings.getHostname();

    root["sdkversion"] = ESP.getSdkVersion();
    root["cpufreq"] = ESP.getCpuFreqMHz();

    root["heap_total"] = ESP.getHeapSize();
    root["heap_used"] = ESP.getHeapSize() - ESP.getFreeHeap();
    root["heap_max_block"] = ESP.getMaxAllocHeap();
    root["heap_min_free"] = ESP.getMinFreeHeap();
    root["psram_total"] = ESP.getPsramSize();
    root["psram_used"] = ESP.getPsramSize() - ESP.getFreePsram();
    root["sketch_total"] = ESP.getFreeSketchSpace();
    root["sketch_used"] = ESP.getSketchSize();
    root["littlefs_total"] = LittleFS.totalBytes();
    root["littlefs_used"] = LittleFS.usedBytes();

    root["chiprevision"] = ESP.getChipRevision();
    root["chipmodel"] = ESP.getChipModel();
    root["chipcores"] = ESP.getChipCores();

    String reason;
    reason = ResetReason::get_reset_reason_verbose(0);
    root["resetreason_0"] = reason;

    reason = ResetReason::get_reset_reason_verbose(1);
    root["resetreason_1"] = reason;

    root["cfgsavecount"] = Configuration.get().Cfg.SaveCount;

    char version[16];
    snprintf(version, sizeof(version), "%d.%d.%d", CONFIG_VERSION >> 24 & 0xff, CONFIG_VERSION >> 16 & 0xff, CONFIG_VERSION >> 8 & 0xff);
    root["config_version"] = version;
<<<<<<< HEAD
    root["git_hash"] = AUTO_GIT_HASH;
    root["git_branch"] = AUTO_GIT_BRANCH;
=======
    root["git_hash"] = __COMPILED_GIT_HASH__;
>>>>>>> 1f1227fa
    root["pioenv"] = PIOENV;

    root["uptime"] = esp_timer_get_time() / 1000000;

    root["nrf_configured"] = PinMapping.isValidNrf24Config();
    root["nrf_connected"] = Hoymiles.getRadioNrf()->isConnected();
    root["nrf_pvariant"] = Hoymiles.getRadioNrf()->isPVariant();

    root["cmt_configured"] = PinMapping.isValidCmt2300Config();
    root["cmt_connected"] = Hoymiles.getRadioCmt()->isConnected();

    WebApi.sendJsonResponse(request, response, __FUNCTION__, __LINE__);
}<|MERGE_RESOLUTION|>--- conflicted
+++ resolved
@@ -65,12 +65,8 @@
     char version[16];
     snprintf(version, sizeof(version), "%d.%d.%d", CONFIG_VERSION >> 24 & 0xff, CONFIG_VERSION >> 16 & 0xff, CONFIG_VERSION >> 8 & 0xff);
     root["config_version"] = version;
-<<<<<<< HEAD
-    root["git_hash"] = AUTO_GIT_HASH;
+    root["git_hash"] = __COMPILED_GIT_HASH__;
     root["git_branch"] = AUTO_GIT_BRANCH;
-=======
-    root["git_hash"] = __COMPILED_GIT_HASH__;
->>>>>>> 1f1227fa
     root["pioenv"] = PIOENV;
 
     root["uptime"] = esp_timer_get_time() / 1000000;
