<<<<<<< HEAD
// SPDX-License-Identifier: GPL-2.0-or-later
/*
 * Copyright (C) 2022-2023 Thomas Basler and others
 */
#include <HardwareSerial.h>
#include "MessageOutput.h"

MessageOutputClass MessageOutput;

void MessageOutputClass::init(Scheduler& scheduler)
{
    scheduler.addTask(_loopTask);
    _loopTask.setCallback(std::bind(&MessageOutputClass::loop, this));
    _loopTask.setIterations(TASK_FOREVER);
    _loopTask.enable();
}

void MessageOutputClass::register_ws_output(AsyncWebSocket* output)
{
    std::lock_guard<std::mutex> lock(_msgLock);

    _ws = output;
}

void MessageOutputClass::serialWrite(MessageOutputClass::message_t const& m)
{
    // on ESP32-S3, Serial.flush() blocks until a serial console is attached.
    // operator bool() of HWCDC returns false if the device is not attached to
    // a USB host. in general it makes sense to skip writing entirely if the
    // default serial port is not ready.
    if (!Serial) { return; }

    size_t written = 0;
    while (written < m.size()) {
        written += Serial.write(m.data() + written, m.size() - written);
    }
    Serial.flush();
}

size_t MessageOutputClass::write(uint8_t c)
{
    std::lock_guard<std::mutex> lock(_msgLock);

    auto res = _task_messages.emplace(xTaskGetCurrentTaskHandle(), message_t());
    auto iter = res.first;
    auto& message = iter->second;

    message.push_back(c);

    if (c == '\n') {
        serialWrite(message);
        _lines.emplace(std::move(message));
        _task_messages.erase(iter);
    }

    return 1;
}

size_t MessageOutputClass::write(const uint8_t *buffer, size_t size)
{
    std::lock_guard<std::mutex> lock(_msgLock);

    auto res = _task_messages.emplace(xTaskGetCurrentTaskHandle(), message_t());
    auto iter = res.first;
    auto& message = iter->second;

    message.reserve(message.size() + size);

    for (size_t idx = 0; idx < size; ++idx) {
        uint8_t c = buffer[idx];

        message.push_back(c);

        if (c == '\n') {
            serialWrite(message);
            _lines.emplace(std::move(message));
            message.clear();
            message.reserve(size - idx - 1);
        }
    }

    if (message.empty()) { _task_messages.erase(iter); }

    return size;
}

void MessageOutputClass::loop()
{
    std::lock_guard<std::mutex> lock(_msgLock);

    // clean up (possibly filled) buffers of deleted tasks
    auto map_iter = _task_messages.begin();
    while (map_iter != _task_messages.end()) {
        if (eTaskGetState(map_iter->first) == eDeleted) {
            map_iter = _task_messages.erase(map_iter);
            continue;
        }

        ++map_iter;
    }

    if (!_ws) {
        while (!_lines.empty()) {
            _lines.pop(); // do not hog memory
        }
        return;
    }

    while (!_lines.empty() && _ws->availableForWriteAll()) {
        _ws->textAll(std::make_shared<message_t>(std::move(_lines.front())));
        _lines.pop();
    }
=======
// SPDX-License-Identifier: GPL-2.0-or-later
/*
 * Copyright (C) 2022-2024 Thomas Basler and others
 */
#include "MessageOutput.h"

#include <Arduino.h>

MessageOutputClass MessageOutput;

MessageOutputClass::MessageOutputClass()
    : _loopTask(TASK_IMMEDIATE, TASK_FOREVER, std::bind(&MessageOutputClass::loop, this))
{
}

void MessageOutputClass::init(Scheduler& scheduler)
{
    scheduler.addTask(_loopTask);
    _loopTask.enable();
}

void MessageOutputClass::register_ws_output(AsyncWebSocket* output)
{
    _ws = output;
}

size_t MessageOutputClass::write(uint8_t c)
{
    if (_buff_pos < BUFFER_SIZE) {
        std::lock_guard<std::mutex> lock(_msgLock);
        _buffer[_buff_pos] = c;
        _buff_pos++;
    } else {
        _forceSend = true;
    }

    return Serial.write(c);
}

size_t MessageOutputClass::write(const uint8_t* buffer, size_t size)
{
    std::lock_guard<std::mutex> lock(_msgLock);
    if (_buff_pos + size < BUFFER_SIZE) {
        memcpy(&_buffer[_buff_pos], buffer, size);
        _buff_pos += size;
    }
    _forceSend = true;

    return Serial.write(buffer, size);
}

void MessageOutputClass::loop()
{
    // Send data via websocket if either time is over or buffer is full
    if (_forceSend || (millis() - _lastSend > 1000)) {
        std::lock_guard<std::mutex> lock(_msgLock);
        if (_ws && _buff_pos > 0) {
            _ws->textAll(_buffer, _buff_pos);
            _buff_pos = 0;
        }
        if (_forceSend) {
            _buff_pos = 0;
        }
        _forceSend = false;
    }
>>>>>>> a5cc0a42
}<|MERGE_RESOLUTION|>--- conflicted
+++ resolved
@@ -1,181 +1,116 @@
-<<<<<<< HEAD
-// SPDX-License-Identifier: GPL-2.0-or-later
-/*
- * Copyright (C) 2022-2023 Thomas Basler and others
- */
-#include <HardwareSerial.h>
-#include "MessageOutput.h"
-
-MessageOutputClass MessageOutput;
-
-void MessageOutputClass::init(Scheduler& scheduler)
-{
-    scheduler.addTask(_loopTask);
-    _loopTask.setCallback(std::bind(&MessageOutputClass::loop, this));
-    _loopTask.setIterations(TASK_FOREVER);
-    _loopTask.enable();
-}
-
-void MessageOutputClass::register_ws_output(AsyncWebSocket* output)
-{
-    std::lock_guard<std::mutex> lock(_msgLock);
-
-    _ws = output;
-}
-
-void MessageOutputClass::serialWrite(MessageOutputClass::message_t const& m)
-{
-    // on ESP32-S3, Serial.flush() blocks until a serial console is attached.
-    // operator bool() of HWCDC returns false if the device is not attached to
-    // a USB host. in general it makes sense to skip writing entirely if the
-    // default serial port is not ready.
-    if (!Serial) { return; }
-
-    size_t written = 0;
-    while (written < m.size()) {
-        written += Serial.write(m.data() + written, m.size() - written);
-    }
-    Serial.flush();
-}
-
-size_t MessageOutputClass::write(uint8_t c)
-{
-    std::lock_guard<std::mutex> lock(_msgLock);
-
-    auto res = _task_messages.emplace(xTaskGetCurrentTaskHandle(), message_t());
-    auto iter = res.first;
-    auto& message = iter->second;
-
-    message.push_back(c);
-
-    if (c == '\n') {
-        serialWrite(message);
-        _lines.emplace(std::move(message));
-        _task_messages.erase(iter);
-    }
-
-    return 1;
-}
-
-size_t MessageOutputClass::write(const uint8_t *buffer, size_t size)
-{
-    std::lock_guard<std::mutex> lock(_msgLock);
-
-    auto res = _task_messages.emplace(xTaskGetCurrentTaskHandle(), message_t());
-    auto iter = res.first;
-    auto& message = iter->second;
-
-    message.reserve(message.size() + size);
-
-    for (size_t idx = 0; idx < size; ++idx) {
-        uint8_t c = buffer[idx];
-
-        message.push_back(c);
-
-        if (c == '\n') {
-            serialWrite(message);
-            _lines.emplace(std::move(message));
-            message.clear();
-            message.reserve(size - idx - 1);
-        }
-    }
-
-    if (message.empty()) { _task_messages.erase(iter); }
-
-    return size;
-}
-
-void MessageOutputClass::loop()
-{
-    std::lock_guard<std::mutex> lock(_msgLock);
-
-    // clean up (possibly filled) buffers of deleted tasks
-    auto map_iter = _task_messages.begin();
-    while (map_iter != _task_messages.end()) {
-        if (eTaskGetState(map_iter->first) == eDeleted) {
-            map_iter = _task_messages.erase(map_iter);
-            continue;
-        }
-
-        ++map_iter;
-    }
-
-    if (!_ws) {
-        while (!_lines.empty()) {
-            _lines.pop(); // do not hog memory
-        }
-        return;
-    }
-
-    while (!_lines.empty() && _ws->availableForWriteAll()) {
-        _ws->textAll(std::make_shared<message_t>(std::move(_lines.front())));
-        _lines.pop();
-    }
-=======
-// SPDX-License-Identifier: GPL-2.0-or-later
-/*
- * Copyright (C) 2022-2024 Thomas Basler and others
- */
-#include "MessageOutput.h"
-
-#include <Arduino.h>
-
-MessageOutputClass MessageOutput;
-
-MessageOutputClass::MessageOutputClass()
-    : _loopTask(TASK_IMMEDIATE, TASK_FOREVER, std::bind(&MessageOutputClass::loop, this))
-{
-}
-
-void MessageOutputClass::init(Scheduler& scheduler)
-{
-    scheduler.addTask(_loopTask);
-    _loopTask.enable();
-}
-
-void MessageOutputClass::register_ws_output(AsyncWebSocket* output)
-{
-    _ws = output;
-}
-
-size_t MessageOutputClass::write(uint8_t c)
-{
-    if (_buff_pos < BUFFER_SIZE) {
-        std::lock_guard<std::mutex> lock(_msgLock);
-        _buffer[_buff_pos] = c;
-        _buff_pos++;
-    } else {
-        _forceSend = true;
-    }
-
-    return Serial.write(c);
-}
-
-size_t MessageOutputClass::write(const uint8_t* buffer, size_t size)
-{
-    std::lock_guard<std::mutex> lock(_msgLock);
-    if (_buff_pos + size < BUFFER_SIZE) {
-        memcpy(&_buffer[_buff_pos], buffer, size);
-        _buff_pos += size;
-    }
-    _forceSend = true;
-
-    return Serial.write(buffer, size);
-}
-
-void MessageOutputClass::loop()
-{
-    // Send data via websocket if either time is over or buffer is full
-    if (_forceSend || (millis() - _lastSend > 1000)) {
-        std::lock_guard<std::mutex> lock(_msgLock);
-        if (_ws && _buff_pos > 0) {
-            _ws->textAll(_buffer, _buff_pos);
-            _buff_pos = 0;
-        }
-        if (_forceSend) {
-            _buff_pos = 0;
-        }
-        _forceSend = false;
-    }
->>>>>>> a5cc0a42
-}+// SPDX-License-Identifier: GPL-2.0-or-later
+/*
+ * Copyright (C) 2022-2024 Thomas Basler and others
+ */
+#include <HardwareSerial.h>
+#include "MessageOutput.h"
+
+MessageOutputClass MessageOutput;
+
+MessageOutputClass::MessageOutputClass()
+    : _loopTask(TASK_IMMEDIATE, TASK_FOREVER, std::bind(&MessageOutputClass::loop, this))
+{
+}
+
+void MessageOutputClass::init(Scheduler& scheduler)
+{
+    scheduler.addTask(_loopTask);
+    _loopTask.enable();
+}
+
+void MessageOutputClass::register_ws_output(AsyncWebSocket* output)
+{
+    std::lock_guard<std::mutex> lock(_msgLock);
+
+    _ws = output;
+}
+
+void MessageOutputClass::serialWrite(MessageOutputClass::message_t const& m)
+{
+    // on ESP32-S3, Serial.flush() blocks until a serial console is attached.
+    // operator bool() of HWCDC returns false if the device is not attached to
+    // a USB host. in general it makes sense to skip writing entirely if the
+    // default serial port is not ready.
+    if (!Serial) { return; }
+
+    size_t written = 0;
+    while (written < m.size()) {
+        written += Serial.write(m.data() + written, m.size() - written);
+    }
+    Serial.flush();
+}
+
+size_t MessageOutputClass::write(uint8_t c)
+{
+    std::lock_guard<std::mutex> lock(_msgLock);
+
+    auto res = _task_messages.emplace(xTaskGetCurrentTaskHandle(), message_t());
+    auto iter = res.first;
+    auto& message = iter->second;
+
+    message.push_back(c);
+
+    if (c == '\n') {
+        serialWrite(message);
+        _lines.emplace(std::move(message));
+        _task_messages.erase(iter);
+    }
+
+    return 1;
+}
+
+size_t MessageOutputClass::write(const uint8_t *buffer, size_t size)
+{
+    std::lock_guard<std::mutex> lock(_msgLock);
+
+    auto res = _task_messages.emplace(xTaskGetCurrentTaskHandle(), message_t());
+    auto iter = res.first;
+    auto& message = iter->second;
+
+    message.reserve(message.size() + size);
+
+    for (size_t idx = 0; idx < size; ++idx) {
+        uint8_t c = buffer[idx];
+
+        message.push_back(c);
+
+        if (c == '\n') {
+            serialWrite(message);
+            _lines.emplace(std::move(message));
+            message.clear();
+            message.reserve(size - idx - 1);
+        }
+    }
+
+    if (message.empty()) { _task_messages.erase(iter); }
+
+    return size;
+}
+
+void MessageOutputClass::loop()
+{
+    std::lock_guard<std::mutex> lock(_msgLock);
+
+    // clean up (possibly filled) buffers of deleted tasks
+    auto map_iter = _task_messages.begin();
+    while (map_iter != _task_messages.end()) {
+        if (eTaskGetState(map_iter->first) == eDeleted) {
+            map_iter = _task_messages.erase(map_iter);
+            continue;
+        }
+
+        ++map_iter;
+    }
+
+    if (!_ws) {
+        while (!_lines.empty()) {
+            _lines.pop(); // do not hog memory
+        }
+        return;
+    }
+
+    while (!_lines.empty() && _ws->availableForWriteAll()) {
+        _ws->textAll(std::make_shared<message_t>(std::move(_lines.front())));
+        _lines.pop();
+    }
+}