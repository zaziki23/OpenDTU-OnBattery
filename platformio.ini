; PlatformIO Project Configuration File
;
;   Build options: build flags, source filter
;   Upload options: custom upload port, speed and extra flags
;   Library options: dependencies, extra library storages
;   Advanced options: extra scripting
;
; Please visit documentation for the other options and examples
; https://docs.platformio.org/page/projectconf.html

[platformio]
default_envs = generic_esp32
extra_configs =
    platformio_override.ini

[env]
; Make sure to NOT add any spaces in the custom_ci_action property
; (also the position in the file is important)
custom_ci_action = generic,generic_esp32,generic_esp32s3,generic_esp32s3_usb

framework = arduino
platform = espressif32@6.3.2

build_flags =
    -DPIOENV=\"$PIOENV\"
    -D_TASK_STD_FUNCTION=1
    -Wall -Wextra -Werror -Wunused -Wmisleading-indentation -Wduplicated-cond -Wlogical-op -Wnull-dereference
    -std=c++17
    -std=gnu++17
build_unflags =
    -std=gnu++11

lib_deps =
    https://github.com/yubox-node-org/ESPAsyncWebServer
    bblanchon/ArduinoJson @ ^6.21.4
    https://github.com/bertmelis/espMqttClient.git#v1.5.0
    nrf24/RF24 @ ^1.4.8
    olikraus/U8g2 @ ^2.35.8
    buelowp/sunset @ ^1.1.7
    https://github.com/arkhipenko/TaskScheduler#testing
<<<<<<< HEAD
    https://github.com/coryjfowler/MCP_CAN_lib
    plerup/EspSoftwareSerial@^8.0.1
    mobizt/FirebaseJson @ ^3.0.6
	rweather/Crypto@^0.4.0
=======
>>>>>>> 1732d2c6

extra_scripts =
    pre:pio-scripts/auto_firmware_version.py
    pre:pio-scripts/patch_apply.py
    post:pio-scripts/create_factory_bin.py

board_build.partitions = partitions_custom.csv
board_build.filesystem = littlefs
board_build.embed_files =
    webapp_dist/index.html.gz
    webapp_dist/zones.json.gz
    webapp_dist/favicon.ico
    webapp_dist/favicon.png
    webapp_dist/js/app.js.gz
    webapp_dist/site.webmanifest

monitor_filters = esp32_exception_decoder, time, log2file, colorize
monitor_speed = 115200
upload_protocol = esptool

; Specify port in platformio_override.ini. Comment out (add ; in front of line) to use auto detection.
; monitor_port = COM4
; upload_port = COM4


[env:generic_esp32]
board = esp32dev
build_flags = ${env.build_flags}


[env:generic_esp32c3]
board = esp32-c3-devkitc-02
custom_patches = esp32c3
build_flags = ${env.build_flags}


[env:generic_esp32c3_usb]
board = esp32-c3-devkitc-02
custom_patches = esp32c3
build_flags = ${env.build_flags}
    -DARDUINO_USB_MODE=1
    -DARDUINO_USB_CDC_ON_BOOT=1


[env:generic_esp32s3]
board = esp32-s3-devkitc-1
build_flags = ${env.build_flags}


[env:generic_esp32s3_usb]
board = esp32-s3-devkitc-1
upload_protocol = esp-builtin
build_flags = ${env.build_flags}
    -DARDUINO_USB_MODE=1
    -DARDUINO_USB_CDC_ON_BOOT=1


[env:generic]
board = esp32dev
build_flags = ${env.build_flags}
    -DHOYMILES_PIN_MISO=19
    -DHOYMILES_PIN_MOSI=23
    -DHOYMILES_PIN_SCLK=18
    -DHOYMILES_PIN_IRQ=16
    -DHOYMILES_PIN_CE=4
    -DHOYMILES_PIN_CS=5


[env:olimex_esp32_poe]
; https://www.olimex.com/Products/IoT/ESP32/ESP32-POE/open-source-hardware
board = esp32-poe
build_flags = ${env.build_flags}
    -DHOYMILES_PIN_MISO=15
    -DHOYMILES_PIN_MOSI=2
    -DHOYMILES_PIN_SCLK=14
    -DHOYMILES_PIN_IRQ=13
    -DHOYMILES_PIN_CE=16
    -DHOYMILES_PIN_CS=5
    -DOPENDTU_ETHERNET


[env:olimex_esp32_evb]
; https://www.olimex.com/Products/IoT/ESP32/ESP32-EVB/open-source-hardware
board = esp32-evb
build_flags = ${env.build_flags}
    -DHOYMILES_PIN_MISO=15
    -DHOYMILES_PIN_MOSI=2
    -DHOYMILES_PIN_SCLK=14
    -DHOYMILES_PIN_IRQ=13
    -DHOYMILES_PIN_CE=16
    -DHOYMILES_PIN_CS=17
    -DOPENDTU_ETHERNET


[env:d1_mini_esp32]
board = wemos_d1_mini32
build_flags = 
	${env.build_flags}
	-DHOYMILES_PIN_MISO=19
	-DHOYMILES_PIN_MOSI=23
	-DHOYMILES_PIN_SCLK=18
	-DHOYMILES_PIN_IRQ=16
	-DHOYMILES_PIN_CE=17
	-DHOYMILES_PIN_CS=5
	-DVICTRON_PIN_TX=21
	-DVICTRON_PIN_RX=22
    -DPYLONTECH_PIN_RX=27
    -DPYLONTECH_PIN_TX=14
    -DHUAWEI_PIN_MISO=12
    -DHUAWEI_PIN_MOSI=13
    -DHUAWEI_PIN_SCLK=26
    -DHUAWEI_PIN_IRQ=25
    -DHUAWEI_PIN_CS=15
    -DHUAWEI_PIN_POWER=33

[env:wt32_eth01]
; http://www.wireless-tag.com/portfolio/wt32-eth01/
board = wt32-eth01
build_flags = ${env.build_flags}
    -DHOYMILES_PIN_MISO=4
    -DHOYMILES_PIN_MOSI=2
    -DHOYMILES_PIN_SCLK=32
    -DHOYMILES_PIN_IRQ=33
    -DHOYMILES_PIN_CE=14
    -DHOYMILES_PIN_CS=15
    -DOPENDTU_ETHERNET


[env:esp_s3_12k_kit]
; https://www.waveshare.com/wiki/NodeMCU-ESP-S3-12K-Kit
board = esp32-s3-devkitc-1
build_flags = ${env.build_flags}
    -DHOYMILES_PIN_MISO=16
    -DHOYMILES_PIN_MOSI=17
    -DHOYMILES_PIN_SCLK=18
    -DHOYMILES_PIN_IRQ=3
    -DHOYMILES_PIN_CE=4
    -DHOYMILES_PIN_CS=5


[env:lolin32_lite]
; https://www.makershop.de/plattformen/esp8266/wemos-lolin32/
; https://www.az-delivery.de/products/esp32-lolin-lolin32
board = lolin32_lite
build_flags = ${env.build_flags}
    -DHOYMILES_PIN_MISO=19
    -DHOYMILES_PIN_MOSI=23
    -DHOYMILES_PIN_SCLK=18
    -DHOYMILES_PIN_IRQ=16
    -DHOYMILES_PIN_CE=17
    -DHOYMILES_PIN_CS=5

[env:lolin_s2_mini]
board = lolin_s2_mini
build_flags = ${env.build_flags}
    -DHOYMILES_PIN_MISO=13
    -DHOYMILES_PIN_MOSI=11
    -DHOYMILES_PIN_SCLK=12
    -DHOYMILES_PIN_CS=10
    -DHOYMILES_PIN_IRQ=4
    -DHOYMILES_PIN_CE=5


[env:opendtufusionv1]
board = esp32-s3-devkitc-1
upload_protocol = esp-builtin
debug_tool = esp-builtin
debug_speed = 12000
build_flags = ${env.build_flags}
    -DHOYMILES_PIN_MISO=48
    -DHOYMILES_PIN_MOSI=35
    -DHOYMILES_PIN_SCLK=36
    -DHOYMILES_PIN_IRQ=47
    -DHOYMILES_PIN_CE=38
    -DHOYMILES_PIN_CS=37
    -DLED0=17
    -DLED1=18
    -DARDUINO_USB_MODE=1

[env:opendtufusionv2]
board = esp32-s3-devkitc-1
upload_protocol = esp-builtin
debug_tool = esp-builtin
debug_speed = 12000
build_flags = ${env.build_flags}
    -DHOYMILES_PIN_MISO=48
    -DHOYMILES_PIN_MOSI=35
    -DHOYMILES_PIN_SCLK=36
    -DHOYMILES_PIN_IRQ=47
    -DHOYMILES_PIN_CE=38
    -DHOYMILES_PIN_CS=37
    -DLED0=17
    -DLED1=18
    -DCMT_CLK=6
    -DCMT_CS=4
    -DCMT_FCS=21
    -DCMT_GPIO2=3
    -DCMT_GPIO3=8
    -DCMT_SDIO=5
    -DARDUINO_USB_MODE=1
    -DARDUINO_USB_CDC_ON_BOOT=1<|MERGE_RESOLUTION|>--- conflicted
+++ resolved
@@ -1,248 +1,246 @@
-; PlatformIO Project Configuration File
-;
-;   Build options: build flags, source filter
-;   Upload options: custom upload port, speed and extra flags
-;   Library options: dependencies, extra library storages
-;   Advanced options: extra scripting
-;
-; Please visit documentation for the other options and examples
-; https://docs.platformio.org/page/projectconf.html
-
-[platformio]
-default_envs = generic_esp32
-extra_configs =
-    platformio_override.ini
-
-[env]
-; Make sure to NOT add any spaces in the custom_ci_action property
-; (also the position in the file is important)
-custom_ci_action = generic,generic_esp32,generic_esp32s3,generic_esp32s3_usb
-
-framework = arduino
-platform = espressif32@6.3.2
-
-build_flags =
-    -DPIOENV=\"$PIOENV\"
-    -D_TASK_STD_FUNCTION=1
-    -Wall -Wextra -Werror -Wunused -Wmisleading-indentation -Wduplicated-cond -Wlogical-op -Wnull-dereference
-    -std=c++17
-    -std=gnu++17
-build_unflags =
-    -std=gnu++11
-
-lib_deps =
-    https://github.com/yubox-node-org/ESPAsyncWebServer
-    bblanchon/ArduinoJson @ ^6.21.4
-    https://github.com/bertmelis/espMqttClient.git#v1.5.0
-    nrf24/RF24 @ ^1.4.8
-    olikraus/U8g2 @ ^2.35.8
-    buelowp/sunset @ ^1.1.7
-    https://github.com/arkhipenko/TaskScheduler#testing
-<<<<<<< HEAD
-    https://github.com/coryjfowler/MCP_CAN_lib
-    plerup/EspSoftwareSerial@^8.0.1
-    mobizt/FirebaseJson @ ^3.0.6
-	rweather/Crypto@^0.4.0
-=======
->>>>>>> 1732d2c6
-
-extra_scripts =
-    pre:pio-scripts/auto_firmware_version.py
-    pre:pio-scripts/patch_apply.py
-    post:pio-scripts/create_factory_bin.py
-
-board_build.partitions = partitions_custom.csv
-board_build.filesystem = littlefs
-board_build.embed_files =
-    webapp_dist/index.html.gz
-    webapp_dist/zones.json.gz
-    webapp_dist/favicon.ico
-    webapp_dist/favicon.png
-    webapp_dist/js/app.js.gz
-    webapp_dist/site.webmanifest
-
-monitor_filters = esp32_exception_decoder, time, log2file, colorize
-monitor_speed = 115200
-upload_protocol = esptool
-
-; Specify port in platformio_override.ini. Comment out (add ; in front of line) to use auto detection.
-; monitor_port = COM4
-; upload_port = COM4
-
-
-[env:generic_esp32]
-board = esp32dev
-build_flags = ${env.build_flags}
-
-
-[env:generic_esp32c3]
-board = esp32-c3-devkitc-02
-custom_patches = esp32c3
-build_flags = ${env.build_flags}
-
-
-[env:generic_esp32c3_usb]
-board = esp32-c3-devkitc-02
-custom_patches = esp32c3
-build_flags = ${env.build_flags}
-    -DARDUINO_USB_MODE=1
-    -DARDUINO_USB_CDC_ON_BOOT=1
-
-
-[env:generic_esp32s3]
-board = esp32-s3-devkitc-1
-build_flags = ${env.build_flags}
-
-
-[env:generic_esp32s3_usb]
-board = esp32-s3-devkitc-1
-upload_protocol = esp-builtin
-build_flags = ${env.build_flags}
-    -DARDUINO_USB_MODE=1
-    -DARDUINO_USB_CDC_ON_BOOT=1
-
-
-[env:generic]
-board = esp32dev
-build_flags = ${env.build_flags}
-    -DHOYMILES_PIN_MISO=19
-    -DHOYMILES_PIN_MOSI=23
-    -DHOYMILES_PIN_SCLK=18
-    -DHOYMILES_PIN_IRQ=16
-    -DHOYMILES_PIN_CE=4
-    -DHOYMILES_PIN_CS=5
-
-
-[env:olimex_esp32_poe]
-; https://www.olimex.com/Products/IoT/ESP32/ESP32-POE/open-source-hardware
-board = esp32-poe
-build_flags = ${env.build_flags}
-    -DHOYMILES_PIN_MISO=15
-    -DHOYMILES_PIN_MOSI=2
-    -DHOYMILES_PIN_SCLK=14
-    -DHOYMILES_PIN_IRQ=13
-    -DHOYMILES_PIN_CE=16
-    -DHOYMILES_PIN_CS=5
-    -DOPENDTU_ETHERNET
-
-
-[env:olimex_esp32_evb]
-; https://www.olimex.com/Products/IoT/ESP32/ESP32-EVB/open-source-hardware
-board = esp32-evb
-build_flags = ${env.build_flags}
-    -DHOYMILES_PIN_MISO=15
-    -DHOYMILES_PIN_MOSI=2
-    -DHOYMILES_PIN_SCLK=14
-    -DHOYMILES_PIN_IRQ=13
-    -DHOYMILES_PIN_CE=16
-    -DHOYMILES_PIN_CS=17
-    -DOPENDTU_ETHERNET
-
-
-[env:d1_mini_esp32]
-board = wemos_d1_mini32
-build_flags = 
-	${env.build_flags}
-	-DHOYMILES_PIN_MISO=19
-	-DHOYMILES_PIN_MOSI=23
-	-DHOYMILES_PIN_SCLK=18
-	-DHOYMILES_PIN_IRQ=16
-	-DHOYMILES_PIN_CE=17
-	-DHOYMILES_PIN_CS=5
-	-DVICTRON_PIN_TX=21
-	-DVICTRON_PIN_RX=22
-    -DPYLONTECH_PIN_RX=27
-    -DPYLONTECH_PIN_TX=14
-    -DHUAWEI_PIN_MISO=12
-    -DHUAWEI_PIN_MOSI=13
-    -DHUAWEI_PIN_SCLK=26
-    -DHUAWEI_PIN_IRQ=25
-    -DHUAWEI_PIN_CS=15
-    -DHUAWEI_PIN_POWER=33
-
-[env:wt32_eth01]
-; http://www.wireless-tag.com/portfolio/wt32-eth01/
-board = wt32-eth01
-build_flags = ${env.build_flags}
-    -DHOYMILES_PIN_MISO=4
-    -DHOYMILES_PIN_MOSI=2
-    -DHOYMILES_PIN_SCLK=32
-    -DHOYMILES_PIN_IRQ=33
-    -DHOYMILES_PIN_CE=14
-    -DHOYMILES_PIN_CS=15
-    -DOPENDTU_ETHERNET
-
-
-[env:esp_s3_12k_kit]
-; https://www.waveshare.com/wiki/NodeMCU-ESP-S3-12K-Kit
-board = esp32-s3-devkitc-1
-build_flags = ${env.build_flags}
-    -DHOYMILES_PIN_MISO=16
-    -DHOYMILES_PIN_MOSI=17
-    -DHOYMILES_PIN_SCLK=18
-    -DHOYMILES_PIN_IRQ=3
-    -DHOYMILES_PIN_CE=4
-    -DHOYMILES_PIN_CS=5
-
-
-[env:lolin32_lite]
-; https://www.makershop.de/plattformen/esp8266/wemos-lolin32/
-; https://www.az-delivery.de/products/esp32-lolin-lolin32
-board = lolin32_lite
-build_flags = ${env.build_flags}
-    -DHOYMILES_PIN_MISO=19
-    -DHOYMILES_PIN_MOSI=23
-    -DHOYMILES_PIN_SCLK=18
-    -DHOYMILES_PIN_IRQ=16
-    -DHOYMILES_PIN_CE=17
-    -DHOYMILES_PIN_CS=5
-
-[env:lolin_s2_mini]
-board = lolin_s2_mini
-build_flags = ${env.build_flags}
-    -DHOYMILES_PIN_MISO=13
-    -DHOYMILES_PIN_MOSI=11
-    -DHOYMILES_PIN_SCLK=12
-    -DHOYMILES_PIN_CS=10
-    -DHOYMILES_PIN_IRQ=4
-    -DHOYMILES_PIN_CE=5
-
-
-[env:opendtufusionv1]
-board = esp32-s3-devkitc-1
-upload_protocol = esp-builtin
-debug_tool = esp-builtin
-debug_speed = 12000
-build_flags = ${env.build_flags}
-    -DHOYMILES_PIN_MISO=48
-    -DHOYMILES_PIN_MOSI=35
-    -DHOYMILES_PIN_SCLK=36
-    -DHOYMILES_PIN_IRQ=47
-    -DHOYMILES_PIN_CE=38
-    -DHOYMILES_PIN_CS=37
-    -DLED0=17
-    -DLED1=18
-    -DARDUINO_USB_MODE=1
-
-[env:opendtufusionv2]
-board = esp32-s3-devkitc-1
-upload_protocol = esp-builtin
-debug_tool = esp-builtin
-debug_speed = 12000
-build_flags = ${env.build_flags}
-    -DHOYMILES_PIN_MISO=48
-    -DHOYMILES_PIN_MOSI=35
-    -DHOYMILES_PIN_SCLK=36
-    -DHOYMILES_PIN_IRQ=47
-    -DHOYMILES_PIN_CE=38
-    -DHOYMILES_PIN_CS=37
-    -DLED0=17
-    -DLED1=18
-    -DCMT_CLK=6
-    -DCMT_CS=4
-    -DCMT_FCS=21
-    -DCMT_GPIO2=3
-    -DCMT_GPIO3=8
-    -DCMT_SDIO=5
-    -DARDUINO_USB_MODE=1
+; PlatformIO Project Configuration File
+;
+;   Build options: build flags, source filter
+;   Upload options: custom upload port, speed and extra flags
+;   Library options: dependencies, extra library storages
+;   Advanced options: extra scripting
+;
+; Please visit documentation for the other options and examples
+; https://docs.platformio.org/page/projectconf.html
+
+[platformio]
+default_envs = generic_esp32
+extra_configs =
+    platformio_override.ini
+
+[env]
+; Make sure to NOT add any spaces in the custom_ci_action property
+; (also the position in the file is important)
+custom_ci_action = generic,generic_esp32,generic_esp32s3,generic_esp32s3_usb
+
+framework = arduino
+platform = espressif32@6.3.2
+
+build_flags =
+    -DPIOENV=\"$PIOENV\"
+    -D_TASK_STD_FUNCTION=1
+    -Wall -Wextra -Werror -Wunused -Wmisleading-indentation -Wduplicated-cond -Wlogical-op -Wnull-dereference
+    -std=c++17
+    -std=gnu++17
+build_unflags =
+    -std=gnu++11
+
+lib_deps =
+    https://github.com/yubox-node-org/ESPAsyncWebServer
+    bblanchon/ArduinoJson @ ^6.21.4
+    https://github.com/bertmelis/espMqttClient.git#v1.5.0
+    nrf24/RF24 @ ^1.4.8
+    olikraus/U8g2 @ ^2.35.8
+    buelowp/sunset @ ^1.1.7
+    https://github.com/arkhipenko/TaskScheduler#testing
+    https://github.com/arkhipenko/TaskScheduler#testing
+    https://github.com/coryjfowler/MCP_CAN_lib
+    plerup/EspSoftwareSerial@^8.0.1
+    mobizt/FirebaseJson @ ^3.0.6
+	rweather/Crypto@^0.4.0
+
+extra_scripts =
+    pre:pio-scripts/auto_firmware_version.py
+    pre:pio-scripts/patch_apply.py
+    post:pio-scripts/create_factory_bin.py
+
+board_build.partitions = partitions_custom.csv
+board_build.filesystem = littlefs
+board_build.embed_files =
+    webapp_dist/index.html.gz
+    webapp_dist/zones.json.gz
+    webapp_dist/favicon.ico
+    webapp_dist/favicon.png
+    webapp_dist/js/app.js.gz
+    webapp_dist/site.webmanifest
+
+monitor_filters = esp32_exception_decoder, time, log2file, colorize
+monitor_speed = 115200
+upload_protocol = esptool
+
+; Specify port in platformio_override.ini. Comment out (add ; in front of line) to use auto detection.
+; monitor_port = COM4
+; upload_port = COM4
+
+
+[env:generic_esp32]
+board = esp32dev
+build_flags = ${env.build_flags}
+
+
+[env:generic_esp32c3]
+board = esp32-c3-devkitc-02
+custom_patches = esp32c3
+build_flags = ${env.build_flags}
+
+
+[env:generic_esp32c3_usb]
+board = esp32-c3-devkitc-02
+custom_patches = esp32c3
+build_flags = ${env.build_flags}
+    -DARDUINO_USB_MODE=1
+    -DARDUINO_USB_CDC_ON_BOOT=1
+
+
+[env:generic_esp32s3]
+board = esp32-s3-devkitc-1
+build_flags = ${env.build_flags}
+
+
+[env:generic_esp32s3_usb]
+board = esp32-s3-devkitc-1
+upload_protocol = esp-builtin
+build_flags = ${env.build_flags}
+    -DARDUINO_USB_MODE=1
+    -DARDUINO_USB_CDC_ON_BOOT=1
+
+
+[env:generic]
+board = esp32dev
+build_flags = ${env.build_flags}
+    -DHOYMILES_PIN_MISO=19
+    -DHOYMILES_PIN_MOSI=23
+    -DHOYMILES_PIN_SCLK=18
+    -DHOYMILES_PIN_IRQ=16
+    -DHOYMILES_PIN_CE=4
+    -DHOYMILES_PIN_CS=5
+
+
+[env:olimex_esp32_poe]
+; https://www.olimex.com/Products/IoT/ESP32/ESP32-POE/open-source-hardware
+board = esp32-poe
+build_flags = ${env.build_flags}
+    -DHOYMILES_PIN_MISO=15
+    -DHOYMILES_PIN_MOSI=2
+    -DHOYMILES_PIN_SCLK=14
+    -DHOYMILES_PIN_IRQ=13
+    -DHOYMILES_PIN_CE=16
+    -DHOYMILES_PIN_CS=5
+    -DOPENDTU_ETHERNET
+
+
+[env:olimex_esp32_evb]
+; https://www.olimex.com/Products/IoT/ESP32/ESP32-EVB/open-source-hardware
+board = esp32-evb
+build_flags = ${env.build_flags}
+    -DHOYMILES_PIN_MISO=15
+    -DHOYMILES_PIN_MOSI=2
+    -DHOYMILES_PIN_SCLK=14
+    -DHOYMILES_PIN_IRQ=13
+    -DHOYMILES_PIN_CE=16
+    -DHOYMILES_PIN_CS=17
+    -DOPENDTU_ETHERNET
+
+
+[env:d1_mini_esp32]
+board = wemos_d1_mini32
+build_flags = 
+	${env.build_flags}
+	-DHOYMILES_PIN_MISO=19
+	-DHOYMILES_PIN_MOSI=23
+	-DHOYMILES_PIN_SCLK=18
+	-DHOYMILES_PIN_IRQ=16
+	-DHOYMILES_PIN_CE=17
+	-DHOYMILES_PIN_CS=5
+	-DVICTRON_PIN_TX=21
+	-DVICTRON_PIN_RX=22
+    -DPYLONTECH_PIN_RX=27
+    -DPYLONTECH_PIN_TX=14
+    -DHUAWEI_PIN_MISO=12
+    -DHUAWEI_PIN_MOSI=13
+    -DHUAWEI_PIN_SCLK=26
+    -DHUAWEI_PIN_IRQ=25
+    -DHUAWEI_PIN_CS=15
+    -DHUAWEI_PIN_POWER=33
+
+[env:wt32_eth01]
+; http://www.wireless-tag.com/portfolio/wt32-eth01/
+board = wt32-eth01
+build_flags = ${env.build_flags}
+    -DHOYMILES_PIN_MISO=4
+    -DHOYMILES_PIN_MOSI=2
+    -DHOYMILES_PIN_SCLK=32
+    -DHOYMILES_PIN_IRQ=33
+    -DHOYMILES_PIN_CE=14
+    -DHOYMILES_PIN_CS=15
+    -DOPENDTU_ETHERNET
+
+
+[env:esp_s3_12k_kit]
+; https://www.waveshare.com/wiki/NodeMCU-ESP-S3-12K-Kit
+board = esp32-s3-devkitc-1
+build_flags = ${env.build_flags}
+    -DHOYMILES_PIN_MISO=16
+    -DHOYMILES_PIN_MOSI=17
+    -DHOYMILES_PIN_SCLK=18
+    -DHOYMILES_PIN_IRQ=3
+    -DHOYMILES_PIN_CE=4
+    -DHOYMILES_PIN_CS=5
+
+
+[env:lolin32_lite]
+; https://www.makershop.de/plattformen/esp8266/wemos-lolin32/
+; https://www.az-delivery.de/products/esp32-lolin-lolin32
+board = lolin32_lite
+build_flags = ${env.build_flags}
+    -DHOYMILES_PIN_MISO=19
+    -DHOYMILES_PIN_MOSI=23
+    -DHOYMILES_PIN_SCLK=18
+    -DHOYMILES_PIN_IRQ=16
+    -DHOYMILES_PIN_CE=17
+    -DHOYMILES_PIN_CS=5
+
+[env:lolin_s2_mini]
+board = lolin_s2_mini
+build_flags = ${env.build_flags}
+    -DHOYMILES_PIN_MISO=13
+    -DHOYMILES_PIN_MOSI=11
+    -DHOYMILES_PIN_SCLK=12
+    -DHOYMILES_PIN_CS=10
+    -DHOYMILES_PIN_IRQ=4
+    -DHOYMILES_PIN_CE=5
+
+
+[env:opendtufusionv1]
+board = esp32-s3-devkitc-1
+upload_protocol = esp-builtin
+debug_tool = esp-builtin
+debug_speed = 12000
+build_flags = ${env.build_flags}
+    -DHOYMILES_PIN_MISO=48
+    -DHOYMILES_PIN_MOSI=35
+    -DHOYMILES_PIN_SCLK=36
+    -DHOYMILES_PIN_IRQ=47
+    -DHOYMILES_PIN_CE=38
+    -DHOYMILES_PIN_CS=37
+    -DLED0=17
+    -DLED1=18
+    -DARDUINO_USB_MODE=1
+
+[env:opendtufusionv2]
+board = esp32-s3-devkitc-1
+upload_protocol = esp-builtin
+debug_tool = esp-builtin
+debug_speed = 12000
+build_flags = ${env.build_flags}
+    -DHOYMILES_PIN_MISO=48
+    -DHOYMILES_PIN_MOSI=35
+    -DHOYMILES_PIN_SCLK=36
+    -DHOYMILES_PIN_IRQ=47
+    -DHOYMILES_PIN_CE=38
+    -DHOYMILES_PIN_CS=37
+    -DLED0=17
+    -DLED1=18
+    -DCMT_CLK=6
+    -DCMT_CS=4
+    -DCMT_FCS=21
+    -DCMT_GPIO2=3
+    -DCMT_GPIO3=8
+    -DCMT_SDIO=5
+    -DARDUINO_USB_MODE=1
     -DARDUINO_USB_CDC_ON_BOOT=1