; PlatformIO Project Configuration File
;
;   Build options: build flags, source filter
;   Upload options: custom upload port, speed and extra flags
;   Library options: dependencies, extra library storages
;   Advanced options: extra scripting
;
; Please visit documentation for the other options and examples
; https://docs.platformio.org/page/projectconf.html

[platformio]
default_envs = generic
extra_configs =
    platformio_override.ini

[env]
framework = arduino
platform = espressif32@>=6.0.1

build_flags =
    -DCOMPONENT_EMBED_FILES=webapp_dist/index.html.gz:webapp_dist/zones.json.gz:webapp_dist/favicon.ico:webapp_dist/js/app.js.gz
    -Wall -Wextra -Werror

lib_deps =
    https://github.com/yubox-node-org/ESPAsyncWebServer
    bblanchon/ArduinoJson @ ^6.20.1
    https://github.com/bertmelis/espMqttClient.git#v1.3.3
    nrf24/RF24 @ ^1.4.5
    olikraus/U8g2 @ ^2.34.13
<<<<<<< HEAD
    https://github.com/berni2288/arduino-CAN
=======
    buelowp/sunset @ ^1.1.7
>>>>>>> 97bc964b

extra_scripts =
    pre:auto_firmware_version.py

board_build.partitions = partitions_custom.csv
board_build.filesystem = littlefs
monitor_filters = esp32_exception_decoder, time, log2file, colorize
monitor_speed = 115200
upload_protocol = esptool

; Specify port in platformio_override.ini. Comment out (add ; in front of line) to use auto detection.
; monitor_port = COM4
; upload_port = COM4


[env:generic]
board = esp32dev
build_flags = ${env.build_flags}
    -DHOYMILES_PIN_MISO=19
    -DHOYMILES_PIN_MOSI=23
    -DHOYMILES_PIN_SCLK=18
    -DHOYMILES_PIN_IRQ=16
    -DHOYMILES_PIN_CE=4
    -DHOYMILES_PIN_CS=5
    -DVICTRON_PIN_TX=21
	-DVICTRON_PIN_RX=22


[env:olimex_esp32_poe]
; https://www.olimex.com/Products/IoT/ESP32/ESP32-POE/open-source-hardware
board = esp32-poe
build_flags = ${env.build_flags}
    -DHOYMILES_PIN_MISO=15
    -DHOYMILES_PIN_MOSI=2
    -DHOYMILES_PIN_SCLK=14
    -DHOYMILES_PIN_IRQ=13
    -DHOYMILES_PIN_CE=16
    -DHOYMILES_PIN_CS=5
    -DOPENDTU_ETHERNET


[env:olimex_esp32_evb]
; https://www.olimex.com/Products/IoT/ESP32/ESP32-EVB/open-source-hardware
board = esp32-evb
build_flags = ${env.build_flags}
    -DHOYMILES_PIN_MISO=15
    -DHOYMILES_PIN_MOSI=2
    -DHOYMILES_PIN_SCLK=14
    -DHOYMILES_PIN_IRQ=13
    -DHOYMILES_PIN_CE=16
    -DHOYMILES_PIN_CS=17
    -DOPENDTU_ETHERNET


[env:d1 mini esp32]
board = wemos_d1_mini32
build_flags = 
	${env.build_flags}
	-DHOYMILES_PIN_MISO=19
	-DHOYMILES_PIN_MOSI=23
	-DHOYMILES_PIN_SCLK=18
	-DHOYMILES_PIN_IRQ=16
	-DHOYMILES_PIN_CE=17
	-DHOYMILES_PIN_CS=5
	-DVICTRON_PIN_TX=21
	-DVICTRON_PIN_RX=22

[env:wt32_eth01]
; http://www.wireless-tag.com/portfolio/wt32-eth01/
board = wt32-eth01
build_flags = ${env.build_flags}
    -DHOYMILES_PIN_MISO=4
    -DHOYMILES_PIN_MOSI=2
    -DHOYMILES_PIN_SCLK=32
    -DHOYMILES_PIN_IRQ=33
    -DHOYMILES_PIN_CE=14
    -DHOYMILES_PIN_CS=15
    -DOPENDTU_ETHERNET


[env:LilyGO_T_ETH_POE]
; http://www.lilygo.cn/claprod_view.aspx?TypeId=21&Id=1344&FId=t28:21:28
board = esp32dev
build_flags = ${env.build_flags}
    -DHOYMILES_PIN_MISO=2
    -DHOYMILES_PIN_MOSI=15
    -DHOYMILES_PIN_SCLK=14
    -DHOYMILES_PIN_IRQ=34
    -DHOYMILES_PIN_CE=12
    -DHOYMILES_PIN_CS=4
    -DOPENDTU_ETHERNET
    -DETH_CLK_MODE=ETH_CLOCK_GPIO17_OUT
    -DETH_POWER_PIN=-1
    -DETH_TYPE=ETH_PHY_LAN8720
    -DETH_ADDR=0
    -DETH_MDC_PIN=23
    -DETH_MDIO_PIN=18


[env:esp_s3_12k_kit]
; https://www.waveshare.com/wiki/NodeMCU-ESP-S3-12K-Kit
board = esp32-s3-devkitc-1
build_flags = ${env.build_flags}
    -DHOYMILES_PIN_MISO=16
    -DHOYMILES_PIN_MOSI=17
    -DHOYMILES_PIN_SCLK=18
    -DHOYMILES_PIN_IRQ=3
    -DHOYMILES_PIN_CE=4
    -DHOYMILES_PIN_CS=5


[env:lolin32_lite]
; https://www.makershop.de/plattformen/esp8266/wemos-lolin32/
; https://www.az-delivery.de/products/esp32-lolin-lolin32
board = lolin32_lite
build_flags = ${env.build_flags}
    -DHOYMILES_PIN_MISO=19
    -DHOYMILES_PIN_MOSI=23
    -DHOYMILES_PIN_SCLK=18
    -DHOYMILES_PIN_IRQ=16
    -DHOYMILES_PIN_CE=17
    -DHOYMILES_PIN_CS=5
<|MERGE_RESOLUTION|>--- conflicted
+++ resolved
@@ -1,156 +1,152 @@
-; PlatformIO Project Configuration File
-;
-;   Build options: build flags, source filter
-;   Upload options: custom upload port, speed and extra flags
-;   Library options: dependencies, extra library storages
-;   Advanced options: extra scripting
-;
-; Please visit documentation for the other options and examples
-; https://docs.platformio.org/page/projectconf.html
-
-[platformio]
-default_envs = generic
-extra_configs =
-    platformio_override.ini
-
-[env]
-framework = arduino
-platform = espressif32@>=6.0.1
-
-build_flags =
-    -DCOMPONENT_EMBED_FILES=webapp_dist/index.html.gz:webapp_dist/zones.json.gz:webapp_dist/favicon.ico:webapp_dist/js/app.js.gz
-    -Wall -Wextra -Werror
-
-lib_deps =
-    https://github.com/yubox-node-org/ESPAsyncWebServer
-    bblanchon/ArduinoJson @ ^6.20.1
-    https://github.com/bertmelis/espMqttClient.git#v1.3.3
-    nrf24/RF24 @ ^1.4.5
-    olikraus/U8g2 @ ^2.34.13
-<<<<<<< HEAD
-    https://github.com/berni2288/arduino-CAN
-=======
-    buelowp/sunset @ ^1.1.7
->>>>>>> 97bc964b
-
-extra_scripts =
-    pre:auto_firmware_version.py
-
-board_build.partitions = partitions_custom.csv
-board_build.filesystem = littlefs
-monitor_filters = esp32_exception_decoder, time, log2file, colorize
-monitor_speed = 115200
-upload_protocol = esptool
-
-; Specify port in platformio_override.ini. Comment out (add ; in front of line) to use auto detection.
-; monitor_port = COM4
-; upload_port = COM4
-
-
-[env:generic]
-board = esp32dev
-build_flags = ${env.build_flags}
-    -DHOYMILES_PIN_MISO=19
-    -DHOYMILES_PIN_MOSI=23
-    -DHOYMILES_PIN_SCLK=18
-    -DHOYMILES_PIN_IRQ=16
-    -DHOYMILES_PIN_CE=4
-    -DHOYMILES_PIN_CS=5
-    -DVICTRON_PIN_TX=21
-	-DVICTRON_PIN_RX=22
-
-
-[env:olimex_esp32_poe]
-; https://www.olimex.com/Products/IoT/ESP32/ESP32-POE/open-source-hardware
-board = esp32-poe
-build_flags = ${env.build_flags}
-    -DHOYMILES_PIN_MISO=15
-    -DHOYMILES_PIN_MOSI=2
-    -DHOYMILES_PIN_SCLK=14
-    -DHOYMILES_PIN_IRQ=13
-    -DHOYMILES_PIN_CE=16
-    -DHOYMILES_PIN_CS=5
-    -DOPENDTU_ETHERNET
-
-
-[env:olimex_esp32_evb]
-; https://www.olimex.com/Products/IoT/ESP32/ESP32-EVB/open-source-hardware
-board = esp32-evb
-build_flags = ${env.build_flags}
-    -DHOYMILES_PIN_MISO=15
-    -DHOYMILES_PIN_MOSI=2
-    -DHOYMILES_PIN_SCLK=14
-    -DHOYMILES_PIN_IRQ=13
-    -DHOYMILES_PIN_CE=16
-    -DHOYMILES_PIN_CS=17
-    -DOPENDTU_ETHERNET
-
-
-[env:d1 mini esp32]
-board = wemos_d1_mini32
-build_flags = 
-	${env.build_flags}
-	-DHOYMILES_PIN_MISO=19
-	-DHOYMILES_PIN_MOSI=23
-	-DHOYMILES_PIN_SCLK=18
-	-DHOYMILES_PIN_IRQ=16
-	-DHOYMILES_PIN_CE=17
-	-DHOYMILES_PIN_CS=5
-	-DVICTRON_PIN_TX=21
-	-DVICTRON_PIN_RX=22
-
-[env:wt32_eth01]
-; http://www.wireless-tag.com/portfolio/wt32-eth01/
-board = wt32-eth01
-build_flags = ${env.build_flags}
-    -DHOYMILES_PIN_MISO=4
-    -DHOYMILES_PIN_MOSI=2
-    -DHOYMILES_PIN_SCLK=32
-    -DHOYMILES_PIN_IRQ=33
-    -DHOYMILES_PIN_CE=14
-    -DHOYMILES_PIN_CS=15
-    -DOPENDTU_ETHERNET
-
-
-[env:LilyGO_T_ETH_POE]
-; http://www.lilygo.cn/claprod_view.aspx?TypeId=21&Id=1344&FId=t28:21:28
-board = esp32dev
-build_flags = ${env.build_flags}
-    -DHOYMILES_PIN_MISO=2
-    -DHOYMILES_PIN_MOSI=15
-    -DHOYMILES_PIN_SCLK=14
-    -DHOYMILES_PIN_IRQ=34
-    -DHOYMILES_PIN_CE=12
-    -DHOYMILES_PIN_CS=4
-    -DOPENDTU_ETHERNET
-    -DETH_CLK_MODE=ETH_CLOCK_GPIO17_OUT
-    -DETH_POWER_PIN=-1
-    -DETH_TYPE=ETH_PHY_LAN8720
-    -DETH_ADDR=0
-    -DETH_MDC_PIN=23
-    -DETH_MDIO_PIN=18
-
-
-[env:esp_s3_12k_kit]
-; https://www.waveshare.com/wiki/NodeMCU-ESP-S3-12K-Kit
-board = esp32-s3-devkitc-1
-build_flags = ${env.build_flags}
-    -DHOYMILES_PIN_MISO=16
-    -DHOYMILES_PIN_MOSI=17
-    -DHOYMILES_PIN_SCLK=18
-    -DHOYMILES_PIN_IRQ=3
-    -DHOYMILES_PIN_CE=4
-    -DHOYMILES_PIN_CS=5
-
-
-[env:lolin32_lite]
-; https://www.makershop.de/plattformen/esp8266/wemos-lolin32/
-; https://www.az-delivery.de/products/esp32-lolin-lolin32
-board = lolin32_lite
-build_flags = ${env.build_flags}
-    -DHOYMILES_PIN_MISO=19
-    -DHOYMILES_PIN_MOSI=23
-    -DHOYMILES_PIN_SCLK=18
-    -DHOYMILES_PIN_IRQ=16
-    -DHOYMILES_PIN_CE=17
-    -DHOYMILES_PIN_CS=5
+; PlatformIO Project Configuration File
+;
+;   Build options: build flags, source filter
+;   Upload options: custom upload port, speed and extra flags
+;   Library options: dependencies, extra library storages
+;   Advanced options: extra scripting
+;
+; Please visit documentation for the other options and examples
+; https://docs.platformio.org/page/projectconf.html
+
+[platformio]
+default_envs = generic
+extra_configs =
+    platformio_override.ini
+
+[env]
+framework = arduino
+platform = espressif32@>=6.0.1
+
+build_flags =
+    -DCOMPONENT_EMBED_FILES=webapp_dist/index.html.gz:webapp_dist/zones.json.gz:webapp_dist/favicon.ico:webapp_dist/js/app.js.gz
+    -Wall -Wextra -Werror
+
+lib_deps =
+    https://github.com/yubox-node-org/ESPAsyncWebServer
+    bblanchon/ArduinoJson @ ^6.20.1
+    https://github.com/bertmelis/espMqttClient.git#v1.3.3
+    nrf24/RF24 @ ^1.4.5
+    olikraus/U8g2 @ ^2.34.13
+    buelowp/sunset @ ^1.1.7
+
+extra_scripts =
+    pre:auto_firmware_version.py
+
+board_build.partitions = partitions_custom.csv
+board_build.filesystem = littlefs
+monitor_filters = esp32_exception_decoder, time, log2file, colorize
+monitor_speed = 115200
+upload_protocol = esptool
+
+; Specify port in platformio_override.ini. Comment out (add ; in front of line) to use auto detection.
+; monitor_port = COM4
+; upload_port = COM4
+
+
+[env:generic]
+board = esp32dev
+build_flags = ${env.build_flags}
+    -DHOYMILES_PIN_MISO=19
+    -DHOYMILES_PIN_MOSI=23
+    -DHOYMILES_PIN_SCLK=18
+    -DHOYMILES_PIN_IRQ=16
+    -DHOYMILES_PIN_CE=4
+    -DHOYMILES_PIN_CS=5
+    -DVICTRON_PIN_TX=21
+	-DVICTRON_PIN_RX=22
+
+
+[env:olimex_esp32_poe]
+; https://www.olimex.com/Products/IoT/ESP32/ESP32-POE/open-source-hardware
+board = esp32-poe
+build_flags = ${env.build_flags}
+    -DHOYMILES_PIN_MISO=15
+    -DHOYMILES_PIN_MOSI=2
+    -DHOYMILES_PIN_SCLK=14
+    -DHOYMILES_PIN_IRQ=13
+    -DHOYMILES_PIN_CE=16
+    -DHOYMILES_PIN_CS=5
+    -DOPENDTU_ETHERNET
+
+
+[env:olimex_esp32_evb]
+; https://www.olimex.com/Products/IoT/ESP32/ESP32-EVB/open-source-hardware
+board = esp32-evb
+build_flags = ${env.build_flags}
+    -DHOYMILES_PIN_MISO=15
+    -DHOYMILES_PIN_MOSI=2
+    -DHOYMILES_PIN_SCLK=14
+    -DHOYMILES_PIN_IRQ=13
+    -DHOYMILES_PIN_CE=16
+    -DHOYMILES_PIN_CS=17
+    -DOPENDTU_ETHERNET
+
+
+[env:d1 mini esp32]
+board = wemos_d1_mini32
+build_flags = 
+	${env.build_flags}
+	-DHOYMILES_PIN_MISO=19
+	-DHOYMILES_PIN_MOSI=23
+	-DHOYMILES_PIN_SCLK=18
+	-DHOYMILES_PIN_IRQ=16
+	-DHOYMILES_PIN_CE=17
+	-DHOYMILES_PIN_CS=5
+	-DVICTRON_PIN_TX=21
+	-DVICTRON_PIN_RX=22
+
+[env:wt32_eth01]
+; http://www.wireless-tag.com/portfolio/wt32-eth01/
+board = wt32-eth01
+build_flags = ${env.build_flags}
+    -DHOYMILES_PIN_MISO=4
+    -DHOYMILES_PIN_MOSI=2
+    -DHOYMILES_PIN_SCLK=32
+    -DHOYMILES_PIN_IRQ=33
+    -DHOYMILES_PIN_CE=14
+    -DHOYMILES_PIN_CS=15
+    -DOPENDTU_ETHERNET
+
+
+[env:LilyGO_T_ETH_POE]
+; http://www.lilygo.cn/claprod_view.aspx?TypeId=21&Id=1344&FId=t28:21:28
+board = esp32dev
+build_flags = ${env.build_flags}
+    -DHOYMILES_PIN_MISO=2
+    -DHOYMILES_PIN_MOSI=15
+    -DHOYMILES_PIN_SCLK=14
+    -DHOYMILES_PIN_IRQ=34
+    -DHOYMILES_PIN_CE=12
+    -DHOYMILES_PIN_CS=4
+    -DOPENDTU_ETHERNET
+    -DETH_CLK_MODE=ETH_CLOCK_GPIO17_OUT
+    -DETH_POWER_PIN=-1
+    -DETH_TYPE=ETH_PHY_LAN8720
+    -DETH_ADDR=0
+    -DETH_MDC_PIN=23
+    -DETH_MDIO_PIN=18
+
+
+[env:esp_s3_12k_kit]
+; https://www.waveshare.com/wiki/NodeMCU-ESP-S3-12K-Kit
+board = esp32-s3-devkitc-1
+build_flags = ${env.build_flags}
+    -DHOYMILES_PIN_MISO=16
+    -DHOYMILES_PIN_MOSI=17
+    -DHOYMILES_PIN_SCLK=18
+    -DHOYMILES_PIN_IRQ=3
+    -DHOYMILES_PIN_CE=4
+    -DHOYMILES_PIN_CS=5
+
+
+[env:lolin32_lite]
+; https://www.makershop.de/plattformen/esp8266/wemos-lolin32/
+; https://www.az-delivery.de/products/esp32-lolin-lolin32
+board = lolin32_lite
+build_flags = ${env.build_flags}
+    -DHOYMILES_PIN_MISO=19
+    -DHOYMILES_PIN_MOSI=23
+    -DHOYMILES_PIN_SCLK=18
+    -DHOYMILES_PIN_IRQ=16
+    -DHOYMILES_PIN_CE=17
+    -DHOYMILES_PIN_CS=5