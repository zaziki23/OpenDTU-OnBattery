--- conflicted
+++ resolved
@@ -165,11 +165,7 @@
 
                     if (nullptr != inv) {
                         // Save packet in inverter rx buffer
-<<<<<<< HEAD
-                        Hoymiles.getVerboseMessageOutput()->printf("RX %.2f MHz --> ", getFrequencyFromChannel(f.channel));
-=======
-                        Hoymiles.getMessageOutput()->printf("RX %.2f MHz --> ", getFrequencyFromChannel(f.channel) / 1000000.0);
->>>>>>> 47417276
+                        Hoymiles.getVerboseMessageOutput()->printf("RX %.2f MHz --> ", getFrequencyFromChannel(f.channel) / 1000000.0);
                         dumpBuf(f.fragment, f.len, false);
                         Hoymiles.getVerboseMessageOutput()->printf("| %d dBm\r\n", f.rssi);
 
@@ -275,15 +271,9 @@
         cmtSwitchDtuFreq(getInvBootFrequency());
     }
 
-<<<<<<< HEAD
     Hoymiles.getVerboseMessageOutput()->printf("TX %s %.2f MHz --> ",
-        cmd.getCommandName().c_str(), getFrequencyFromChannel(_radio->getChannel()));
+        cmd.getCommandName().c_str(), getFrequencyFromChannel(_radio->getChannel()) / 1000000.0);
     cmd.dumpDataPayload(Hoymiles.getVerboseMessageOutput());
-=======
-    Hoymiles.getMessageOutput()->printf("TX %s %.2f MHz --> ",
-        cmd.getCommandName().c_str(), getFrequencyFromChannel(_radio->getChannel()) / 1000000.0);
-    cmd.dumpDataPayload(Hoymiles.getMessageOutput());
->>>>>>> 47417276
 
     if (!_radio->write(cmd.getDataPayload(), cmd.getDataSize())) {
         Hoymiles.getMessageOutput()->println("TX SPI Timeout");
