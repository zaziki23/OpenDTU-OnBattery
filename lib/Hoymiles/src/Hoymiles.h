// SPDX-License-Identifier: GPL-2.0-or-later
#pragma once

#include "HoymilesRadio_CMT.h"
#include "HoymilesRadio_NRF.h"
#include "inverters/InverterAbstract.h"
#include "types.h"
#include <Print.h>
#include <SPI.h>
#include <memory>
#include <vector>

#define HOY_SYSTEM_CONFIG_PARA_POLL_INTERVAL (2 * 60 * 1000) // 2 minutes
#define HOY_SYSTEM_CONFIG_PARA_POLL_MIN_DURATION (4 * 60 * 1000) // at least 4 minutes between sending limit command and read request. Otherwise eventlog entry

class HoymilesClass {
public:
    void init();
    void initNRF(SPIClass* initialisedSpiBus, const uint8_t pinCE, const uint8_t pinIRQ);
    void initCMT(const int8_t pin_sdio, const int8_t pin_clk, const int8_t pin_cs, const int8_t pin_fcs, const int8_t pin_gpio2, const int8_t pin_gpio3);
    void loop();

    void setMessageOutput(Print* output);
    Print* getMessageOutput();
    Print* getVerboseMessageOutput();

    std::shared_ptr<InverterAbstract> addInverter(const char* name, const uint64_t serial);
    std::shared_ptr<InverterAbstract> getInverterByPos(const uint8_t pos);
    std::shared_ptr<InverterAbstract> getInverterBySerial(const uint64_t serial);
    std::shared_ptr<InverterAbstract> getInverterByFragment(const fragment_t& fragment);
    void removeInverterBySerial(const uint64_t serial);
    size_t getNumInverters() const;

    HoymilesRadio_NRF* getRadioNrf();
    HoymilesRadio_CMT* getRadioCmt();

    uint32_t PollInterval() const;
    void setPollInterval(const uint32_t interval);
<<<<<<< HEAD
    void setVerboseLogging(bool verboseLogging);
=======
>>>>>>> 1732d2c6

    bool isAllRadioIdle() const;

private:
    std::vector<std::shared_ptr<InverterAbstract>> _inverters;
    std::unique_ptr<HoymilesRadio_NRF> _radioNrf;
    std::unique_ptr<HoymilesRadio_CMT> _radioCmt;

    std::mutex _mutex;

    uint32_t _pollInterval = 0;
    bool _verboseLogging = true;
    uint32_t _lastPoll = 0;

    Print* _messageOutput = &Serial;
};

extern HoymilesClass Hoymiles;<|MERGE_RESOLUTION|>--- conflicted
+++ resolved
@@ -34,12 +34,9 @@
     HoymilesRadio_NRF* getRadioNrf();
     HoymilesRadio_CMT* getRadioCmt();
 
-    uint32_t PollInterval() const;
-    void setPollInterval(const uint32_t interval);
-<<<<<<< HEAD
+    uint32_t PollInterval() const const;
+    void setPollInterval(const const uint32_t interval);
     void setVerboseLogging(bool verboseLogging);
-=======
->>>>>>> 1732d2c6
 
     bool isAllRadioIdle() const;
 
