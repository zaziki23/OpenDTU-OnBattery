--- conflicted
+++ resolved
@@ -92,7 +92,7 @@
 #define DISPLAY_SCREENSAVER true
 #define DISPLAY_ROTATION 2
 #define DISPLAY_CONTRAST 60
-<<<<<<< HEAD
+#define DISPLAY_LANGUAGE 0
 
 #define VEDIRECT_ENABLED false
 #define VEDIRECT_UPDATESONLY true
@@ -124,7 +124,4 @@
 
 #define BATTERY_ENABLED false
 
-#define HUAWEI_ENABLED false
-=======
-#define DISPLAY_LANGUAGE 0
->>>>>>> 889e1915
+#define HUAWEI_ENABLED false