--- conflicted
+++ resolved
@@ -102,7 +102,9 @@
 
 #define REACHABLE_THRESHOLD 2U
 
-<<<<<<< HEAD
+#define LED_BRIGHTNESS 100U
+
+#define MAX_INVERTER_LIMIT 2250
 #define VEDIRECT_ENABLED false
 #define VEDIRECT_VERBOSE_LOGGING false
 #define VEDIRECT_UPDATESONLY true
@@ -150,8 +152,6 @@
 
 #define VERBOSE_LOGGING true
 
-=======
->>>>>>> 1732d2c6
 #define LED_BRIGHTNESS 100U
 
 #define MAX_INVERTER_LIMIT 2250