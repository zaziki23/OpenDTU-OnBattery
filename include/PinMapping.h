--- conflicted
+++ resolved
@@ -62,12 +62,8 @@
     bool isValidNrf24Config() const;
     bool isValidCmt2300Config() const;
     bool isValidEthConfig() const;
-<<<<<<< HEAD
-    bool isValidHuaweiConfig();
+    bool isValidHuaweiConfig() const;
     
-=======
-
->>>>>>> 1732d2c6
 private:
     PinMapping_t _pinMapping;
 };
