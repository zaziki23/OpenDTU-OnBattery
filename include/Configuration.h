// SPDX-License-Identifier: GPL-2.0-or-later
#pragma once

#include <Arduino.h>

#define CONFIG_FILENAME "/config.json"
#define CONFIG_VERSION 0x00011800 // 0.1.24 // make sure to clean all after change

#define WIFI_MAX_SSID_STRLEN 31
#define WIFI_MAX_PASSWORD_STRLEN 64
#define WIFI_MAX_HOSTNAME_STRLEN 31

#define NTP_MAX_SERVER_STRLEN 31
#define NTP_MAX_TIMEZONE_STRLEN 50
#define NTP_MAX_TIMEZONEDESCR_STRLEN 50

#define MQTT_MAX_HOSTNAME_STRLEN 128
#define MQTT_MAX_USERNAME_STRLEN 64
#define MQTT_MAX_PASSWORD_STRLEN 64
#define MQTT_MAX_TOPIC_STRLEN 256
#define MQTT_MAX_LWTVALUE_STRLEN 20
#define MQTT_MAX_ROOT_CA_CERT_STRLEN 2560

#define INV_MAX_NAME_STRLEN 31
#define INV_MAX_COUNT 10
#define INV_MAX_CHAN_COUNT 4

#define CHAN_MAX_NAME_STRLEN 31

#define DEV_MAX_MAPPING_NAME_STRLEN 63

<<<<<<< HEAD
#define JSON_BUFFER_SIZE 8192
=======
#define JSON_BUFFER_SIZE 12288
>>>>>>> 97bc964b

struct CHANNEL_CONFIG_T {
    uint16_t MaxChannelPower;
    char Name[CHAN_MAX_NAME_STRLEN];
    float YieldTotalOffset;
};

struct INVERTER_CONFIG_T {
    uint64_t Serial;
    char Name[INV_MAX_NAME_STRLEN + 1];
    bool Poll_Enable;
    bool Poll_Enable_Night;
    bool Command_Enable;
    bool Command_Enable_Night;
    CHANNEL_CONFIG_T channel[INV_MAX_CHAN_COUNT];
};

struct CONFIG_T {
    uint32_t Cfg_Version;
    uint Cfg_SaveCount;

    char WiFi_Ssid[WIFI_MAX_SSID_STRLEN + 1];
    char WiFi_Password[WIFI_MAX_PASSWORD_STRLEN + 1];
    byte WiFi_Ip[4];
    byte WiFi_Netmask[4];
    byte WiFi_Gateway[4];
    byte WiFi_Dns1[4];
    byte WiFi_Dns2[4];
    bool WiFi_Dhcp;
    char WiFi_Hostname[WIFI_MAX_HOSTNAME_STRLEN + 1];

    char Ntp_Server[NTP_MAX_SERVER_STRLEN + 1];
    char Ntp_Timezone[NTP_MAX_TIMEZONE_STRLEN + 1];
    char Ntp_TimezoneDescr[NTP_MAX_TIMEZONEDESCR_STRLEN + 1];
    double Ntp_Longitude;
    double Ntp_Latitude;

    bool Mqtt_Enabled;
    uint Mqtt_Port;
    char Mqtt_Username[MQTT_MAX_USERNAME_STRLEN + 1];
    char Mqtt_Password[MQTT_MAX_PASSWORD_STRLEN + 1];
    char Mqtt_Topic[MQTT_MAX_TOPIC_STRLEN + 1];
    bool Mqtt_Retain;
    char Mqtt_LwtTopic[MQTT_MAX_TOPIC_STRLEN + 1];
    char Mqtt_LwtValue_Online[MQTT_MAX_LWTVALUE_STRLEN + 1];
    char Mqtt_LwtValue_Offline[MQTT_MAX_LWTVALUE_STRLEN + 1];
    uint32_t Mqtt_PublishInterval;

    INVERTER_CONFIG_T Inverter[INV_MAX_COUNT];

    uint64_t Dtu_Serial;
    uint32_t Dtu_PollInterval;
    uint8_t Dtu_PaLevel;

    bool Mqtt_Hass_Enabled;
    bool Mqtt_Hass_Retain;
    char Mqtt_Hass_Topic[MQTT_MAX_TOPIC_STRLEN + 1];
    bool Mqtt_Hass_IndividualPanels;
    bool Mqtt_Tls;
    char Mqtt_RootCaCert[MQTT_MAX_ROOT_CA_CERT_STRLEN +1];

    bool Vedirect_Enabled;
    bool Vedirect_UpdatesOnly;
    uint32_t Vedirect_PollInterval;

    char Mqtt_Hostname[MQTT_MAX_HOSTNAME_STRLEN + 1];

    bool Mqtt_Hass_Expire;

    bool PowerLimiter_Enabled;
    bool PowerLimiter_SolarPassTroughEnabled;
    uint32_t PowerLimiter_Interval;
    char PowerLimiter_MqttTopicPowerMeter1[MQTT_MAX_TOPIC_STRLEN + 1];
    char PowerLimiter_MqttTopicPowerMeter2[MQTT_MAX_TOPIC_STRLEN + 1];
    char PowerLimiter_MqttTopicPowerMeter3[MQTT_MAX_TOPIC_STRLEN + 1];
    bool PowerLimiter_IsInverterBehindPowerMeter;
    uint32_t PowerLimiter_LowerPowerLimit;
    uint32_t PowerLimiter_UpperPowerLimit;
    uint32_t PowerLimiter_BatterySocStartThreshold;
    uint32_t PowerLimiter_BatterySocStopThreshold;
    float PowerLimiter_VoltageStartThreshold;
    float PowerLimiter_VoltageStopThreshold;
    float PowerLimiter_VoltageLoadCorrectionFactor;

    bool Battery_Enabled;

    char Security_Password[WIFI_MAX_PASSWORD_STRLEN + 1];
    bool Security_AllowReadonly;

    char Dev_PinMapping[DEV_MAX_MAPPING_NAME_STRLEN + 1];

    bool Display_PowerSafe;
    bool Display_ScreenSaver;
    bool Display_ShowLogo;
    uint8_t Display_Contrast;
};

class ConfigurationClass {
public:
    void init();
    bool read();
    bool write();
    void migrate();
    CONFIG_T& get();

    INVERTER_CONFIG_T* getFreeInverterSlot();
    INVERTER_CONFIG_T* getInverterConfig(uint64_t serial);
};

extern ConfigurationClass Configuration;<|MERGE_RESOLUTION|>--- conflicted
+++ resolved
@@ -29,11 +29,7 @@
 
 #define DEV_MAX_MAPPING_NAME_STRLEN 63
 
-<<<<<<< HEAD
-#define JSON_BUFFER_SIZE 8192
-=======
 #define JSON_BUFFER_SIZE 12288
->>>>>>> 97bc964b
 
 struct CHANNEL_CONFIG_T {
     uint16_t MaxChannelPower;
