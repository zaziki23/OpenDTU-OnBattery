--- conflicted
+++ resolved
@@ -7,11 +7,7 @@
 class WebApiWebappClass {
 public:
     void init(AsyncWebServer& server, Scheduler& scheduler);
-<<<<<<< HEAD
-=======
 
 private:
-    AsyncWebServer* _server;
     void responseBinaryDataWithETagCache(AsyncWebServerRequest* request, const String &contentType, const String &contentEncoding, const uint8_t *content, size_t len);
->>>>>>> e752c433
 };