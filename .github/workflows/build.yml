--- conflicted
+++ resolved
@@ -107,15 +107,8 @@
         with:
           name: opendtu-onbattery-${{ matrix.environment }}
           path: |
-<<<<<<< HEAD
             .pio/build/${{ matrix.environment }}/opendtu-onbattery-${{ matrix.environment }}.bin
-            .pio/build/${{ matrix.environment }}/partitions.bin
-            .pio/build/${{ matrix.environment }}/bootloader.bin
-            .pio/build/${{ matrix.environment }}/boot_app0.bin
-=======
-            .pio/build/${{ matrix.environment }}/opendtu-${{ matrix.environment }}.bin
             .pio/build/${{ matrix.environment }}/opendtu-${{ matrix.environment }}.factory.bin
->>>>>>> 170978c6
 
   release:
     name: Create Release
@@ -161,12 +154,7 @@
         run: |
           ls -R
           cd artifacts
-<<<<<<< HEAD
-          for i in */; do zip -r "${i%/}.zip" "$i"; done
           for i in */; do cp ${i}opendtu-onbattery-*.bin ./; done
-=======
-          for i in */; do cp ${i}opendtu-*.bin ./; done
->>>>>>> 170978c6
 
       - name: Create release
         uses: softprops/action-gh-release@v1
