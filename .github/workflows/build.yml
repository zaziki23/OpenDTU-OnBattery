--- conflicted
+++ resolved
@@ -32,7 +32,7 @@
 
       - uses: actions/setup-python@v4
         with:
-          python-version: "3.9"
+          python-version: "3.x"
 
       - name: Install PlatformIO
         run: |
@@ -77,7 +77,7 @@
       - name: Set up Python
         uses: actions/setup-python@v4
         with:
-          python-version: "3.9"
+          python-version: "3.x"
 
       - name: Install PlatformIO
         run: |
@@ -120,7 +120,6 @@
     if: startsWith(github.ref, 'refs/tags/2')
     steps:
       - name: Checkout
-<<<<<<< HEAD
         uses: actions/checkout@v3
       
       - name: Get tags
@@ -139,9 +138,6 @@
           label: based on original OpenDTU
           message: ${{ env.OPEN_DTU_CORE_RELEASE }}
           color: lightblue
-=======
-        uses: actions/checkout@v4
->>>>>>> 527c2eaf
 
       - name: Build Changelog
         id: github_release
